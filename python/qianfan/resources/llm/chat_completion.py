--- conflicted
+++ resolved
@@ -1641,12 +1641,9 @@
         truncate_overlong_msgs: bool = False,
         **kwargs: Any,
     ) -> Union[QfResponse, Iterator[QfResponse]]:
-<<<<<<< HEAD
         system, messages = self._adapt_messages_format(messages)
         if "system" not in kwargs:
             kwargs["system"] = system
-=======
->>>>>>> 898ca2ad
         if model is not None or endpoint is not None:
             # TODO兼容 v2调用ernie-func-8k
             real_base_type = self._real_base(
@@ -1699,12 +1696,9 @@
         truncate_overlong_msgs: bool = False,
         **kwargs: Any,
     ) -> Union[QfResponse, AsyncIterator[QfResponse]]:
-<<<<<<< HEAD
         system, messages = self._adapt_messages_format(messages)
         if "system" not in kwargs:
             kwargs["system"] = system
-=======
->>>>>>> 898ca2ad
         if model is not None or endpoint is not None:
             # TODO兼容 v2调用ernie-func-8k
             real_base_type = self._real_base(
@@ -1713,11 +1707,7 @@
             if real_base_type is Function:
                 # 不影响ChatCompletion流程，兼容Function调用
                 tmpImpl = real_base_type(**kwargs)
-<<<<<<< HEAD
-                return tmpImpl.ado(
-=======
                 return await tmpImpl.ado(
->>>>>>> 898ca2ad
                     messages=messages,
                     endpoint=endpoint,
                     model=model,
