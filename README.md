--- conflicted
+++ resolved
@@ -374,7 +374,6 @@
 print(svc['result']['id'])
 ```
 
-<<<<<<< HEAD
 ### 数据集管理
 
 千帆平台提供 API 接口对数据集进行管理，这部分操作鉴权与 SFT 大模型调优一致，需要提供 Access Key 和 Secret Key，详见 [SFT 部分介绍](#sft-大模型调优)。
@@ -468,7 +467,8 @@
 ```python
 resp = Data.get_dataset_import_error_detail(12, 55)
 print(resp['result'])
-=======
+```
+
 ### Tokenizer
 
 对于大语言模型，一般有 token 长度的限制，我们提供了 `Tokenizer` 工具类，可以方便地对文本的 token 数量进行计算，SDK 可以本地进行估算或者调用 API 精确计算。
@@ -485,7 +485,6 @@
 ```python
 count = qianfan.Tokenizer.count_tokens(text, mode = "remote")
 print(count) # => 18 
->>>>>>> ff8f00c2
 ```
 
 ## SDK 配置
