--- conflicted
+++ resolved
@@ -454,11 +454,8 @@
         notebooks = glob(pathname=f'{self.const_dir["root_dir"]}/{self.const_dir["cookbook_dir"]}/{file_reg}',
                          recursive=True)
         if len(notebooks) == 0:
-<<<<<<< HEAD
             logging.warning(f'没有找到匹配的Cookbook文件: {self.const_dir["root_dir"]}/{self.const_dir["cookbook_dir"]}/{file_reg}')
-=======
-            logging.warning(f'没有找到匹配的Cookbook文件: {file_reg}')
->>>>>>> 050f72f1
+
         params = {**params_dict}
         params.update(json.loads(os.environ.get('KEYWORDS_DICT', '{}')))
         for cpath in notebooks:
