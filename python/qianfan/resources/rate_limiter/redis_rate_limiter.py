import asyncio
import importlib.resources as pkg_resources
import random
import threading
import time
from hashlib import sha1
from typing import (
    Any,
    Awaitable,
    Optional,
)

from qianfan.utils import log_warn

try:
    from redis import ConnectionPool, Redis
    from redis.asyncio import ConnectionPool as AsyncConnectionPool
    from redis.asyncio import Redis as AsyncRedis
    from redis.exceptions import NoScriptError
except ImportError:
<<<<<<< HEAD
    log_warn('no redis has been installed. if you want to use RedisRateLimiter, please: "pip install redis"')
=======
    log_warn("no redis installed, RedisRateLimiter unavailable")
>>>>>>> 623be711

from qianfan.resources.rate_limiter.base_rate_limiter import BaseRateLimiter

rand = random.Random()


class RedisConnectionInfo:
    def __init__(
        self,
        host: str = "127.0.0.1",
        port: int = 6379,
        db: int = 0,
        **other: Any,
    ) -> None:
        self.host = host
        self.port = port
        self.db = db
        self.other = other


class RedisRateLimiter(BaseRateLimiter):
    def __init__(
        self,
        query_per_second: float = 0,
        request_per_minute: float = 0,
        buffer_ratio: float = 0.1,
        forcing_disable: bool = False,
        redis_connection_info: Optional[RedisConnectionInfo] = None,
        **kwargs: Any,
    ) -> None:
        """
        initialize a RedisRateLimiter instance

        Args:
            query_per_second (float):
                the query-per-second limitation, default to 0,
                means to not limit
            request_per_minute (float):
                the request-per-minute limitation, default to 0,
                means to not limit
            buffer_ratio (float):
                remaining rate ratio for better practice in
                production environment, default to 0.1,
                means only apply 90% rate limitation
            forcing_disable (bool):
                Force to disable all functionality of rate limiter.
                Default to False
            redis_connection_info: (Optional[RedisConnectionInfo])：
                redis connection info
                Default to None
        """
        if redis_connection_info is None:
            redis_connection_info = RedisConnectionInfo()

        self._forcing_disable = forcing_disable
        if self.check_forcing_disable():
            return

        with pkg_resources.open_text(
            "qianfan.resources.rate_limiter", "check_rate_limiter.lua", "utf8"
        ) as script:
            self._check_limit_script = script.read()
            self._check_limit_script_hash = sha1(
                bytes(self._check_limit_script, encoding="utf8")
            ).hexdigest()

        with pkg_resources.open_text(
            "qianfan.resources.rate_limiter", "reset_rate_limiter.lua", "utf8"
        ) as script:
            self._reset_limit_script = script.read()
            self._reset_limit_script_hash = sha1(
                bytes(self._reset_limit_script, encoding="utf8")
            ).hexdigest()

        with pkg_resources.open_text(
            "qianfan.resources.rate_limiter", "pulse.lua", "utf8"
        ) as script:
            self._pulse_script = script.read()
            self._pulse_script_hash = sha1(
                bytes(self._pulse_script, encoding="utf8")
            ).hexdigest()

        self._connection = Redis(
            connection_pool=ConnectionPool(
                host=redis_connection_info.host,
                port=redis_connection_info.port,
                db=redis_connection_info.db,
                **redis_connection_info.other,
            )
        )
        self._async_connection = AsyncRedis(
            connection_pool=AsyncConnectionPool(
                host=redis_connection_info.host,
                port=redis_connection_info.port,
                db=redis_connection_info.db,
                **redis_connection_info.other,
            )
        )

        self._request_per_minute = request_per_minute
        self._query_per_second = query_per_second

        self._has_been_reset = False
        self._has_been_init = False

        self._reset_lock = threading.Lock()
        self._async_reset_lock = asyncio.Lock()

        self._init_lock = threading.Lock()

        self.key_prefix = "_default"

        self._rpm_key = self.key_prefix + "_rpm"
        self._rpm_10s_key = self.key_prefix + "_rpm_10s"
        self._qps_key = self.key_prefix + "_qps"

        self._exit = False
        self._pulse_thread = threading.Thread(target=self._pulse, daemon=True)

        super().__init__(**kwargs)

    def check_forcing_disable(self) -> bool:
        return self._forcing_disable

    def _reset_expire_key_time(self, key: str) -> None:
        try:
            self._connection.evalsha(
                self._pulse_script_hash,
                1,
                key,
            )
        except NoScriptError:
            self._connection.eval(
                self._pulse_script,
                1,
                key,
            )

    def _pulse(self) -> None:
        while not self._exit:
            request_per_minute = self._request_per_minute
            query_per_second = self._query_per_second

            if request_per_minute:
                self._reset_expire_key_time(self._rpm_key)
                self._reset_expire_key_time(self._rpm_10s_key)
            elif query_per_second:
                self._reset_expire_key_time(self._qps_key)

            sleep_time = rand.randint(60, 600)
            time.sleep(sleep_time)

    def _set_limit_info(self, key: str, quantity: float, period: float) -> None:
        str_quantity = str(quantity)
        str_period = str(period)

        try:
            self._connection.evalsha(
                self._reset_limit_script_hash, 1, key, str_quantity, str_period
            )
        except NoScriptError:
            self._connection.eval(
                self._reset_limit_script, 1, key, str_quantity, str_period
            )

    async def _async_set_limit_info(
        self, key: str, quantity: float, period: float
    ) -> None:
        str_quantity = str(quantity)
        str_period = str(period)

        try:
            await _assert_awaitable(
                self._async_connection.evalsha(
                    self._reset_limit_script_hash, 1, key, str_quantity, str_period
                )
            )
        except NoScriptError:
            await _assert_awaitable(
                self._async_connection.eval(
                    self._reset_limit_script, 1, key, str_quantity, str_period
                )
            )

    def reset_once(self, rpm: float) -> None:
        if self.check_forcing_disable() or not self._has_been_init:
            return

        with self._reset_lock:
            if self._has_been_reset:
                return

            self._has_been_reset = True

            if self._request_per_minute and (rpm < self._request_per_minute):
                self._request_per_minute = rpm
                self._set_limit_info(self._rpm_key, rpm, 60)
                self._set_limit_info(self._rpm_10s_key, rpm / 6, 10)
            elif self._query_per_second and (rpm < self._query_per_second * 60):
                if rpm < 60:
                    period = 60 / rpm
                    rpm = 60
                else:
                    period = 1

                self._query_per_second = rpm / 60
                self._set_limit_info(self._qps_key, rpm / 60, period)

    async def async_reset_once(self, rpm: float) -> None:
        if self.check_forcing_disable() or not self._has_been_init:
            return

        async with self._async_reset_lock:
            if self._has_been_reset:
                return

            self._has_been_reset = True

            if self._request_per_minute and (rpm < self._request_per_minute):
                self._request_per_minute = rpm
                await self._async_set_limit_info(self._rpm_key, rpm, 60)
                await self._async_set_limit_info(self._rpm_10s_key, rpm / 6, 10)
            elif self._query_per_second and (rpm < self._query_per_second * 60):
                if rpm < 60:
                    period = 60 / rpm
                    rpm = 60
                else:
                    period = 1

                self._query_per_second = rpm / 60
                await self._async_set_limit_info(self._qps_key, rpm / 60, period)

    def __enter__(self) -> None:
        if (
            self.check_forcing_disable()
            or (self._request_per_minute == 0 and self._query_per_second == 0)
            or not self._has_been_init
        ):
            return

        if self._request_per_minute:
            try:
                wait_time_10s = self._connection.evalsha(
                    self._check_limit_script_hash, 1, self._rpm_10s_key
                )
                wait_time = self._connection.evalsha(
                    self._check_limit_script_hash, 1, self._rpm_key
                )
            except NoScriptError:
                wait_time_10s = self._connection.eval(
                    self._check_limit_script, 1, self._rpm_10s_key
                )
                wait_time = self._connection.eval(
                    self._check_limit_script, 1, self._rpm_key
                )

            assert not isinstance(wait_time, Awaitable) and not isinstance(
                wait_time_10s, Awaitable
            )
            float_wait_time = float(wait_time)
            float_wait_time_10s = float(wait_time_10s)
            if float_wait_time_10s != 0 or float_wait_time != 0:
                time.sleep(max(float_wait_time_10s, float_wait_time))

            return
        elif self._query_per_second:
            try:
                wait_time = self._connection.evalsha(
                    self._check_limit_script_hash, 1, self._qps_key
                )
            except NoScriptError:
                wait_time = self._connection.eval(
                    self._check_limit_script, 1, self._qps_key
                )

            assert not isinstance(wait_time, Awaitable)
            float_wait_time = float(wait_time)
            if float_wait_time:
                time.sleep(float_wait_time)

            return

    def __exit__(self, exc_type: Any, exc_val: Any, exc_tb: Any) -> None:
        pass

    async def __aenter__(self) -> None:
        if (
            self.check_forcing_disable()
            or (self._request_per_minute == 0 and self._query_per_second == 0)
            or not self._has_been_init
        ):
            return

        if self._request_per_minute:
            try:
                wait_time_10s = await _assert_awaitable(
                    self._async_connection.evalsha(
                        self._check_limit_script_hash, 1, self._rpm_10s_key
                    )
                )
                wait_time = await _assert_awaitable(
                    self._async_connection.evalsha(
                        self._check_limit_script_hash, 1, self._rpm_key
                    )
                )
            except NoScriptError:
                wait_time_10s = await _assert_awaitable(
                    self._async_connection.eval(
                        self._check_limit_script, 1, self._rpm_10s_key
                    )
                )
                wait_time = await _assert_awaitable(
                    self._async_connection.eval(
                        self._check_limit_script, 1, self._rpm_key
                    )
                )

            float_wait_time = float(wait_time)
            float_wait_time_10s = float(wait_time_10s)
            if float_wait_time_10s != 0 or float_wait_time != 0:
                await asyncio.sleep(max(float_wait_time_10s, float_wait_time))

            return
        elif self._query_per_second:
            try:
                wait_time = await _assert_awaitable(
                    self._async_connection.evalsha(
                        self._check_limit_script_hash, 1, self._qps_key
                    )
                )
            except NoScriptError:
                wait_time = await _assert_awaitable(
                    self._async_connection.eval(
                        self._check_limit_script, 1, self._qps_key
                    )
                )

            float_wait_time = float(wait_time)
            if float_wait_time:
                await asyncio.sleep(float_wait_time)

            return

    async def __aexit__(self, exc_type: Any, exc_val: Any, exc_tb: Any) -> None:
        pass

    def acquire(self, key: Optional[str] = None) -> "RedisRateLimiter":
        if self._has_been_init:
            return self

        with self._init_lock:
            if self._has_been_init:
                return self

            self._has_been_init = True

            if key is not None:
                self.key_prefix = key
                self._rpm_key = key + "_rpm"
                self._rpm_10s_key = key + "_rpm_10s"
                self._qps_key = key + "_qps"

            self._set_in_redis()
            self._pulse_thread.start()

        return self

    def _set_in_redis(self) -> None:
        request_per_minute = self._request_per_minute
        query_per_second = self._query_per_second

        if request_per_minute:
            self._set_limit_info(self._rpm_key, request_per_minute, 60)
            self._set_limit_info(self._rpm_10s_key, request_per_minute / 6, 10)
        elif query_per_second:
            if 0 < query_per_second < 1:
                period = 1 / query_per_second
                query_per_second = 1
                self._set_limit_info(self._qps_key, query_per_second, period)
            else:
                self._set_limit_info(self._qps_key, query_per_second, 1)

    def __del__(self) -> None:
        self._exit = True
        self._pulse_thread.join(1)


def _assert_awaitable(handler: Any) -> Awaitable:
    assert isinstance(handler, Awaitable)
    return handler<|MERGE_RESOLUTION|>--- conflicted
+++ resolved
@@ -18,11 +18,7 @@
     from redis.asyncio import Redis as AsyncRedis
     from redis.exceptions import NoScriptError
 except ImportError:
-<<<<<<< HEAD
-    log_warn('no redis has been installed. if you want to use RedisRateLimiter, please: "pip install redis"')
-=======
     log_warn("no redis installed, RedisRateLimiter unavailable")
->>>>>>> 623be711
 
 from qianfan.resources.rate_limiter.base_rate_limiter import BaseRateLimiter
 
