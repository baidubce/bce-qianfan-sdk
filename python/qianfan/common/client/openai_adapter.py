<<<<<<< HEAD
import asyncio
import json
from typing import AsyncGenerator
=======
# Copyright (c) 2024 Baidu, Inc. All Rights Reserved.
#
# Licensed under the Apache License, Version 2.0 (the "License");
# you may not use this file except in compliance with the License.
# You may obtain a copy of the License at
#
#     http://www.apache.org/licenses/LICENSE-2.0
#
# Unless required by applicable law or agreed to in writing, software
# distributed under the License is distributed on an "AS IS" BASIS,
# WITHOUT WARRANTIES OR CONDITIONS OF ANY KIND, either express or implied.
# See the License for the specific language governing permissions and
# limitations under the License.
>>>>>>> 7c9cc7d4

from flask import Flask, Response, request

from qianfan.extensions.openai.adapter import OpenAIApdater

app = Flask(__name__)

adapter = OpenAIApdater()


@app.post("/v1/chat/completions")
async def chat_completion():
    openai_params = request.json
    resp = await adapter.chat(openai_params)

    def stream():
        loop = asyncio.new_event_loop()
        while True:
            try:
                data = loop.run_until_complete(resp.__anext__())
                yield "data: " + json.dumps(data) + "\n\n"
            except StopAsyncIteration as e:
                print(e)
                break

    if isinstance(resp, AsyncGenerator):
        return Response(stream(), mimetype="text/event-stream")

    return json.dumps(resp)<|MERGE_RESOLUTION|>--- conflicted
+++ resolved
@@ -1,8 +1,3 @@
-<<<<<<< HEAD
-import asyncio
-import json
-from typing import AsyncGenerator
-=======
 # Copyright (c) 2024 Baidu, Inc. All Rights Reserved.
 #
 # Licensed under the Apache License, Version 2.0 (the "License");
@@ -16,9 +11,12 @@
 # WITHOUT WARRANTIES OR CONDITIONS OF ANY KIND, either express or implied.
 # See the License for the specific language governing permissions and
 # limitations under the License.
->>>>>>> 7c9cc7d4
 
-from flask import Flask, Response, request
+import asyncio
+import json
+from typing import Any, AsyncIterator, Iterator
+
+from flask import Flask, Response, jsonify, request
 
 from qianfan.extensions.openai.adapter import OpenAIApdater
 
@@ -27,22 +25,51 @@
 adapter = OpenAIApdater()
 
 
+def stream(resp: AsyncIterator[Any]) -> Iterator[str]:
+    """
+    Convert an async iterator to a stream.
+
+    The return value of OpenAIAdapter is an async iterator, but Response
+    of Flask only accepts sync iterator. Therefore, we need to convert
+    the async iterator to a sync iterator.
+    """
+    loop = asyncio.new_event_loop()
+    while True:
+        try:
+            data = loop.run_until_complete(resp.__anext__())
+            yield "data: " + json.dumps(data) + "\n\n"
+        except StopAsyncIteration:
+            break
+
+
 @app.post("/v1/chat/completions")
-async def chat_completion():
+async def chat_completion() -> Response:
     openai_params = request.json
+    assert openai_params is not None
     resp = await adapter.chat(openai_params)
 
-    def stream():
-        loop = asyncio.new_event_loop()
-        while True:
-            try:
-                data = loop.run_until_complete(resp.__anext__())
-                yield "data: " + json.dumps(data) + "\n\n"
-            except StopAsyncIteration as e:
-                print(e)
-                break
+    if isinstance(resp, AsyncIterator):
+        return Response(stream(resp), mimetype="text/event-stream")
 
-    if isinstance(resp, AsyncGenerator):
-        return Response(stream(), mimetype="text/event-stream")
+    return jsonify(resp)
 
-    return json.dumps(resp)+
+@app.post("/v1/completions")
+async def completion() -> Response:
+    openai_params = request.json
+    assert openai_params is not None
+    resp = await adapter.completion(openai_params)
+
+    if isinstance(resp, AsyncIterator):
+        return Response(stream(resp), mimetype="text/event-stream")
+
+    return jsonify(resp)
+
+
+@app.post("/v1/embeddings")
+async def embedding() -> Response:
+    openai_params = request.json
+    assert openai_params is not None
+    resp = await adapter.embedding(openai_params)
+
+    return jsonify(resp)