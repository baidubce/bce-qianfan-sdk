--- conflicted
+++ resolved
@@ -21,31 +21,6 @@
 
 from langchain.agents import BaseMultiActionAgent, BaseSingleActionAgent
 from langchain.chat_models import QianfanChatEndpoint
-<<<<<<< HEAD
-from langchain.prompts import (
-    ChatPromptTemplate,
-    HumanMessagePromptTemplate,
-    MessagesPlaceholder,
-)
-
-# notice:
-# 此处使用 langchain.pydantic_v1 是 langchain 依赖 pydantic 1.x 的兼容手段
-# 使 SDK 安装了 pydantic 2.x 时，agent 代码也能正常工作。请勿修改。
-try:
-    # 新版 langchain 将包移到了 langchain_core 中
-    # 这样 mypy 才能不报错
-    from langchain_core.pydantic_v1 import (
-        BaseModel,
-        root_validator,
-    )
-except ImportError:
-    # 同时又要为了兼容旧版 langchain
-    from langchain.pydantic_v1 import (
-        BaseModel,
-        root_validator,
-    )
-=======
->>>>>>> ad335d18
 from langchain.schema import (
     AgentAction,
     AgentFinish,
