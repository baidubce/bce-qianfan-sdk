{
 "cells": [
  {
   "cell_type": "markdown",
   "metadata": {},
   "source": [
    "# 数据集\n",
    "\n",
    "千帆 Python SDK 支持用户使用 `Dataset` 类在本地进行数据集的创建、删除、查看等操作，然后使用 `DataSource` 类，实现数据集的对不同平台的导入导出功能。\n",
    "\n",
    "接下来，本教程将展示如何在本地导入一个数据集，进行简单的数据集处理与查看，然后分别导出到本地文件以及千帆平台。\n",
    "\n",
    "# 准备工作\n",
    "\n",
    "在开始我们的教程之前，请先升级 SDK 版本至 0.2.8，设置好 Console AK 以及 Console SK 两个环境变量"
   ]
  },
  {
   "cell_type": "code",
   "execution_count": null,
   "metadata": {
    "vscode": {
     "languageId": "shellscript"
    }
   },
   "outputs": [],
   "source": [
    "! pip install -U \"qianfan>=0.2.8\""
   ]
  },
  {
   "cell_type": "code",
   "execution_count": null,
   "metadata": {},
   "outputs": [],
   "source": [
    "import os\n",
    "\n",
    "os.environ['QIANFAN_ACCESS_KEY'] = 'YOUR_QIANFAN_ACCESS_KEY'\n",
    "os.environ['QIANFAN_SECRET_KEY'] = 'YOUR_QIANFAN_SECRET_KEY'"
   ]
  },
  {
   "cell_type": "markdown",
   "metadata": {},
   "source": [
    "\n",
    "# 创建数据集\n",
    "\n",
    "用户可以使用 `Dataset.load()` 方法从一个本地文件创建数据集。该方法只需要传入一个文件路径，即可自动创建一个数据集。\n",
    "\n",
    "下面导入了一个遵循千帆平台有标注对话数据集格式的本地文件。"
   ]
  },
  {
   "cell_type": "code",
   "execution_count": null,
   "metadata": {},
   "outputs": [],
   "source": [
    "from qianfan.dataset import Dataset\n",
    "\n",
    "ds = Dataset.load(data_file=\"data_file/file.jsonl\", organize_data_as_group=True)"
   ]
  },
  {
   "cell_type": "markdown",
   "metadata": {},
   "source": [
    "# 数据集处理\n",
    "\n",
    "## 检视数据集\n",
    "\n",
    "如果想要检视这个数据集，我们可以选择调用 `dataset` 对象的 `list()` 方法，该方法会返回包含数据集所有数据的 Python list 对象。"
   ]
  },
  {
   "cell_type": "code",
   "execution_count": null,
   "metadata": {},
   "outputs": [],
   "source": [
    "print(ds.list())"
   ]
  },
  {
   "cell_type": "markdown",
   "metadata": {},
   "source": [
    "可以看到，该数据集包含 3 组数据，每一组数据都包含一个 `prompt` 字段，表示输入给大模型的 `prompt`，`response` 字段表示大模型的期望输出。上述两个字段的名称、含义以及内容与千帆平台的有标注对话数据集格式对齐，但除此以外，数据集还包含了一个 `_group` 字段。这个字段是由 SDK 在本地中自动生成的，用于区分不同数据集的组。这样的格式更加适合用户在本地以行为单位进行操作。\n",
    "\n",
    "如果用户想要转换成与千帆平台有标注对话数据集格式一致的二维表，可以使用 `dataset` 的 `pack()` 方法，或者在 `load` 时不设置 `organize_data_as_group` 参数。"
   ]
  },
  {
   "cell_type": "code",
   "execution_count": null,
   "metadata": {},
   "outputs": [],
   "source": [
    "ds.pack()\n",
    "print(ds.list())"
   ]
  },
  {
   "cell_type": "markdown",
   "metadata": {},
   "source": [
    "此时，整个表中就只剩下由数据所组成的列表，列中的元素对应千帆平台中的每一条数据组。\n",
    "\n",
    "用户还可以选择使用 `unpack()` 方法，将上述格式中的数据重新展开，还原成二维表。为了后续处理方便，我们选择调用 `dataset` 对象的 `unpack()` 方法。"
   ]
  },
  {
   "cell_type": "code",
   "execution_count": null,
   "metadata": {},
   "outputs": [],
   "source": [
    "ds.unpack()\n",
    "print(ds.list())"
   ]
  },
  {
   "cell_type": "markdown",
   "metadata": {},
   "source": [
    "## 数据集修改\n",
    "\n",
    "`Dataset` 对象中提供了多种可以修改数据集的方法，包括 `append()`，`insert()`， `map()`，`filter()` 等。\n",
    "\n",
    "下面我们分别针对两种格式的数据集，使用这些方法对数据集进行一定程度上的修改。\n",
    "### 字典格式"
   ]
  },
  {
   "cell_type": "code",
   "execution_count": null,
   "metadata": {},
   "outputs": [],
   "source": [
    "from copy import deepcopy\n",
    "\n",
    "# 首先创建一个副本引用\n",
    "dict_ds = deepcopy(ds)\n",
    "\n",
    "# 在数据集中间插入一条数据\n",
    "dict_ds.insert({\"prompt\": \"请根据下面的新闻生成摘要, 内容如下:周末采摘杨桃助农，游玩澄迈养生农庄自驾活动，快来报名~1月31日早上8点半出发哦，前往澄迈杨桃园采摘，入园免费，漫山遍野的杨桃和你亲密接触（带走的按2.5元/斤）。报名方式：拨136-3755-3497报名，或戳链接\\n生成摘要如下:\", \"response\": [[\"这个周末自驾游去摘杨桃啦！\"]]}, 1)\n",
    "\n",
    "# 在数据集尾部追加一条数据\n",
    "dict_ds.append({\"prompt\": \"请根据下面的新闻生成摘要, 内容如下:下周最高法第一巡回法庭将开庭审理第一宗案件，最高法巡回法庭历史上的首宗案件，有怎样的特别之处？巡回法庭将首次实行主审法官、合议庭办案负责制，这意味着第一宗案件主审法官将敲响这一制度历史上的“第一槌”\\n生成摘要如下:\", \"response\": [[\"最高法第一巡回法庭将开审首案：跨省买卖合同纠纷\"]]})\n",
    "\n",
    "# 批量追加数据\n",
    "dict_ds.append([\n",
    "    {\"prompt\": \"请根据下面的新闻生成摘要, 内容如下:下周最高法第一巡回法庭将开庭审理第一宗案件，最高法巡回法庭历史上的首宗案件，有怎样的特别之处？巡回法庭将首次实行主审法官、合议庭办案负责制，这意味着第一宗案件主审法官将敲响这一制度历史上的“第一槌”\\n生成摘要如下:\", \"response\": [[\"最高法第一巡回法庭将开审首案：跨省买卖合同纠纷\"]]},\n",
    "    {\"prompt\": \"请根据下面的新闻生成摘要, 内容如下:下周最高法第一巡回法庭将开庭审理第一宗案件，最高法巡回法庭历史上的首宗案件，有怎样的特别之处？巡回法庭将首次实行主审法官、合议庭办案负责制，这意味着第一宗案件主审法官将敲响这一制度历史上的“第一槌”\\n生成摘要如下:\", \"response\": [[\"最高法第一巡回法庭将开审首案：跨省买卖合同纠纷\"]]}\n",
    "])\n",
    "\n",
    "from typing import Any, Dict\n",
    "\n",
    "# 对数据集进行映射处理\n",
    "def map_func(row: Dict[str, Any]) -> Dict[str, Any]:\n",
    "    \"\"\"将 prompt 中的半角冒号替换为全角冒号\"\"\"\n",
    "    prompt = row[\"prompt\"]\n",
    "    row[\"prompt\"] = prompt.replace(\":\", \"：\")\n",
    "    return row\n",
    "\n",
    "# 过滤掉那些 response 过于简短的数据\n",
    "def filter_func(row: Dict[str, Any]) -> bool:\n",
    "    \"\"\"过滤掉 response 中文本长度小于 13 的数据\"\"\"\n",
    "    return len(row[\"response\"][0][0]) > 12\n",
    "\n",
    "dict_ds = dict_ds.map(map_func).filter(filter_func)\n",
    "print(dict_ds.list())"
   ]
  },
  {
   "cell_type": "markdown",
   "metadata": {},
   "source": [
    "### 数组格式"
   ]
  },
  {
   "cell_type": "code",
   "execution_count": null,
   "metadata": {},
   "outputs": [],
   "source": [
    "from copy import deepcopy\n",
    "from typing import List\n",
    "\n",
    "# 首先创建一个副本引用\n",
    "list_ds = deepcopy(ds)\n",
    "\n",
    "# 并且转换为数组格式\n",
    "list_ds.pack()\n",
    "\n",
    "# 在数据集中间插入一条数据\n",
    "list_ds.insert([{\"prompt\": \"请根据下面的新闻生成摘要, 内容如下:周末采摘杨桃助农，游玩澄迈养生农庄自驾活动，快来报名~1月31日早上8点半出发哦，前往澄迈杨桃园采摘，入园免费，漫山遍野的杨桃和你亲密接触（带走的按2.5元/斤）。报名方式：拨136-3755-3497报名，或戳链接\\n生成摘要如下:\", \"response\": [[\"这个周末自驾游去摘杨桃啦！\"]]}], 1)\n",
    "\n",
    "# 在数据集尾部追加一条数据\n",
    "# 直接插入一个字典会被特殊处理成插入一个数组，其中包括该字典对象\n",
    "list_ds.append({\"prompt\": \"请根据下面的新闻生成摘要, 内容如下:下周最高法第一巡回法庭将开庭审理第一宗案件，最高法巡回法庭历史上的首宗案件，有怎样的特别之处？巡回法庭将首次实行主审法官、合议庭办案负责制，这意味着第一宗案件主审法官将敲响这一制度历史上的“第一槌”\\n生成摘要如下:\", \"response\": [[\"最高法第一巡回法庭将开审首案：跨省买卖合同纠纷\"]]})\n",
    "\n",
    "# 批量追加数据\n",
    "list_ds.append(\n",
    "    [\n",
    "        [{\"prompt\": \"请根据下面的新闻生成摘要, 内容如下:下周最高法第一巡回法庭将开庭审理第一宗案件，最高法巡回法庭历史上的首宗案件，有怎样的特别之处？巡回法庭将首次实行主审法官、合议庭办案负责制，这意味着第一宗案件主审法官将敲响这一制度历史上的“第一槌”\\n生成摘要如下:\", \"response\": [[\"最高法第一巡回法庭将开审首案：跨省买卖合同纠纷\"]]}],\n",
    "        [{\"prompt\": \"请根据下面的新闻生成摘要, 内容如下:下周最高法第一巡回法庭将开庭审理第一宗案件，最高法巡回法庭历史上的首宗案件，有怎样的特别之处？巡回法庭将首次实行主审法官、合议庭办案负责制，这意味着第一宗案件主审法官将敲响这一制度历史上的“第一槌”\\n生成摘要如下:\", \"response\": [[\"最高法第一巡回法庭将开审首案：跨省买卖合同纠纷\"]]}]\n",
    "    ]\n",
    ")\n",
    "\n",
    "from typing import Any, Dict\n",
    "\n",
    "# 对列表行进行映射处理\n",
    "def map_func(row: List[Dict[str, Any]]) -> List[Dict[str, Any]]:\n",
    "    \"\"\"将 prompt 中的半角冒号替换为全角冒号\"\"\"\n",
    "    for obj in row:\n",
    "        prompt = obj[\"prompt\"]\n",
    "        obj[\"prompt\"] = prompt.replace(\":\", \"：\")\n",
    "    \n",
    "    return row\n",
    "\n",
    "dedup_list = []\n",
    "\n",
    "# 过滤掉那些重复的数据\n",
    "def filter_func(row: List[Dict[str, Any]]) -> bool:\n",
    "    \"\"\"过滤重复的数据\"\"\"\n",
    "    if row in dedup_list:\n",
    "        return False\n",
    "    dedup_list.append(row)\n",
    "    return True\n",
    "\n",
    "list_ds = list_ds.map(map_func).filter(filter_func)\n",
    "print(list_ds.list())"
   ]
  },
  {
   "cell_type": "markdown",
   "metadata": {},
   "source": [
    "# 导出数据集\n",
    "\n",
    "在完成上述操作时候，我们就可以将数据集导出到本地文件或者千帆平台。\n",
    "\n",
    "但首先，我们先将改动同步到 `ds` 对象上"
   ]
  },
  {
   "cell_type": "code",
   "execution_count": null,
   "metadata": {},
   "outputs": [],
   "source": [
    "ds = list_ds"
   ]
  },
  {
   "cell_type": "markdown",
   "metadata": {},
   "source": [
    "\n",
    "## 导出到本地文件\n",
    "\n",
    "用户只需要调用 `dataset` 对象的 `save()` 方法，传入一个文件路径到 `data_file` 参数，即可将数据集导出到本地文件。"
   ]
  },
  {
   "cell_type": "code",
   "execution_count": null,
   "metadata": {},
   "outputs": [],
   "source": [
    "ds.save(data_file=\"data_file/post_processed_file.jsonl\")"
   ]
  },
  {
   "cell_type": "markdown",
   "metadata": {},
   "source": [
    "`save()` 方法还支持传入 `schema` 参数，用于对导出的数据集进行格式校验，以便用户后续自行处理，如手动将数据集文件导入到千帆平台中。 \n",
    "\n",
    "SDK 内集成的 schema 保存于 qianfan.dataset.schema 中，里面包含了与千帆平台相关的所有 schema 实现类。"
   ]
  },
  {
   "cell_type": "code",
   "execution_count": null,
   "metadata": {},
   "outputs": [],
   "source": [
    "from qianfan.dataset.schema import QianfanNonSortedConversation\n",
    "\n",
    "ds.save(data_file=\"data_file/post_processed_file.jsonl\", schema=QianfanNonSortedConversation())"
   ]
  },
  {
   "cell_type": "markdown",
   "metadata": {
    "collapsed": false
   },
   "source": [
    "## 导出到千帆平台\n",
    "\n",
    "导出到千帆平台分为两种情况："
   ]
  },
  {
   "cell_type": "markdown",
<<<<<<< HEAD
   "metadata": {},
=======
>>>>>>> 63013c22
   "source": [
    "1. 在导出的同时创建一个全新的平台数据集。这种情况下，又有两种方式：\n",
    "\n",
    "    A. 使用 `QianfanDataSource` 提供的 `create_bare_dataset()` 方法，在本地创建一个数据源的同时，在千帆平台上创建一个对应的数据源\n",
    "\n",
    "    B. 在 `dataset` 的 `save()` 方法中传入 `qianfan_dataset_create_args` 参数，该参数是一个字典对象，用于指定在千帆平台上创建数据集时所需要的信息，以便在导出时自动创建一个新的数据集。"
   ],
   "metadata": {
    "collapsed": false
   }
  },
  {
   "cell_type": "code",
   "outputs": [],
   "source": [
    "# 对于方式 A:\n",
    "from qianfan.dataset import (\n",
    "    DataTemplateType,\n",
    "    DataStorageType,\n",
    ")\n",
    "\n",
    "from qianfan.dataset.data_source import QianfanDataSource\n",
    "\n",
    "qianfan_dataset_name = \"random_dataset_name\"\n",
    "\n",
    "bos_bucket_name = \"your_bucket_name\"\n",
    "bos_bucket_file_path = \"/test/\"  # your_bos_bucket_file_path\n",
    "\n",
    "qianfan_data_source = QianfanDataSource.create_bare_dataset(\n",
    "    name=qianfan_dataset_name,\n",
    "    template_type=DataTemplateType.NonSortedConversation,\n",
    "    storage_type=DataStorageType.PrivateBos,\n",
    "    storage_id=bos_bucket_name,\n",
    "    storage_path=bos_bucket_file_path,\n",
    ")\n",
    "\n",
    "ds.save(qianfan_data_source)"
   ],
   "metadata": {
    "collapsed": false
   }
  },
  {
   "cell_type": "code",
   "outputs": [],
   "source": [
    "# 对于方式 B:\n",
    "\n",
    "from qianfan.dataset import (\n",
    "    DataTemplateType,\n",
    "    DataStorageType,\n",
    ")\n",
    "\n",
    "qianfan_dataset_name = \"random_dataset_name\"\n",
    "\n",
    "bos_bucket_name = \"your_bucket_name\"\n",
    "bos_bucket_file_path = \"/test/\"  # your_bos_bucket_file_path\n",
    "\n",
    "ds.save(\n",
    "    qianfan_dataset_create_args={\n",
    "        \"name\": qianfan_dataset_name,\n",
    "        \"template_type\": DataTemplateType.NonSortedConversation,\n",
    "        \"storage_type\": DataStorageType.PrivateBos,\n",
    "        \"storage_id\": bos_bucket_name,\n",
    "        \"storage_path\": bos_bucket_file_path,\n",
    "    }\n",
    ")"
   ],
   "metadata": {
    "collapsed": false
   }
  },
  {
   "cell_type": "markdown",
   "source": [
    "2. 导出到已经存在的平台数据集中。这种情况下，需要用户自行确认平台数据集的格式是否与本地数据集所要求的格式一致。否则导出时的内置校验会失败。这里以上文qianfan_data_source对应的平台数据集为例。"
   ],
   "metadata": {}
  },
  {
   "cell_type": "code",
   "execution_count": null,
   "metadata": {},
   "outputs": [],
   "source": [
    "your_dataset_id = qianfan_data_source.id\n",
    "ds.save(qianfan_dataset_id=your_dataset_id)"
   ]
  },
  {
   "cell_type": "markdown",
   "metadata": {},
   "source": [
    "如果上传的数据集并非使用私有 BOS 作为存储，则需要设置 BOS 配置用户上传"
   ]
  },
  {
   "cell_type": "code",
   "execution_count": null,
   "metadata": {},
   "outputs": [],
   "source": [
    "your_dataset_id = qianfan_data_source.id\n",
    "bos_bucket_name = \"your_bucket_name\"\n",
    "bos_bucket_file_path = \"/test/\"  # your_bos_bucket_file_path\n",
    "bos_bucket_region = \"bj\"  # your_bos_region\n",
    "\n",
    "ds.save(\n",
    "    qianfan_dataset_id=your_dataset_id,\n",
    "    sup_storage_id=bos_bucket_name, \n",
    "    sup_storage_path=bos_bucket_file_path, \n",
    "    sup_storage_region=bos_bucket_region,\n",
    ")"
   ]
  },
  {
   "cell_type": "markdown",
   "metadata": {},
   "source": [
    "2. 导出到已经存在的平台数据集中。这种情况下，需要用户自行确认平台数据集的格式是否与本地数据集所要求的格式一致。否则导出时的内置校验会失败。这里以上文qianfan_data_source对应的平台数据集为例。"
   ]
  },
  {
   "cell_type": "code",
   "execution_count": null,
   "metadata": {},
   "outputs": [],
   "source": [
    "your_dataset_id = qianfan_data_source.id\n",
    "ds.save(qianfan_dataset_id=your_dataset_id)"
   ]
  },
  {
   "cell_type": "markdown",
   "metadata": {},
   "source": [
    "如果上传的数据集并非使用私有 BOS 作为存储，则需要设置 BOS 配置用户上传"
   ]
  },
  {
   "cell_type": "code",
   "execution_count": null,
   "metadata": {},
   "outputs": [],
   "source": [
    "your_dataset_id = qianfan_data_source.id\n",
    "bos_bucket_name = \"your_bucket_name\"\n",
    "bos_bucket_file_path = \"/test/\"  # your_bos_bucket_file_path\n",
    "bos_bucket_region = \"bj\"  # your_bos_region\n",
    "\n",
    "ds.save(\n",
    "    qianfan_dataset_id=your_dataset_id,\n",
    "    sup_storage_id=bos_bucket_name, \n",
    "    sup_storage_path=bos_bucket_file_path, \n",
    "    sup_storage_region=bos_bucket_region,\n",
    ")"
   ]
  },
  {
   "cell_type": "markdown",
   "metadata": {},
   "source": [
    "在导出完成后，用户即可以在千帆平台上查看到导出的数据集内容。"
   ]
  }
 ],
 "metadata": {
  "kernelspec": {
   "display_name": "Python 3 (ipykernel)",
   "language": "python",
   "name": "python3"
  },
  "language_info": {
   "codemirror_mode": {
    "name": "ipython",
    "version": 3
   },
   "file_extension": ".py",
   "mimetype": "text/x-python",
   "name": "python",
   "nbconvert_exporter": "python",
   "pygments_lexer": "ipython3",
   "version": "3.9.13"
  },
  "vscode": {
   "interpreter": {
    "hash": "58f7cb64c3a06383b7f18d2a11305edccbad427293a2b4afa7abe8bfc810d4bb"
   }
  }
 },
 "nbformat": 4,
 "nbformat_minor": 2
}<|MERGE_RESOLUTION|>--- conflicted
+++ resolved
@@ -308,10 +308,7 @@
   },
   {
    "cell_type": "markdown",
-<<<<<<< HEAD
-   "metadata": {},
-=======
->>>>>>> 63013c22
+   "metadata": {},
    "source": [
     "1. 在导出的同时创建一个全新的平台数据集。这种情况下，又有两种方式：\n",
     "\n",
