# Copyright (c) 2023 Baidu, Inc. All Rights Reserved.
#
# Licensed under the Apache License, Version 2.0 (the "License");
# you may not use this file except in compliance with the License.
# You may obtain a copy of the License at
#
#     http://www.apache.org/licenses/LICENSE-2.0
#
# Unless required by applicable law or agreed to in writing, software
# distributed under the License is distributed on an "AS IS" BASIS,
# WITHOUT WARRANTIES OR CONDITIONS OF ANY KIND, either express or implied.
# See the License for the specific language governing permissions and
# limitations under the License.

"""
    utils for cookbook tests
"""

import json
import shutil
import time
from glob import glob
import papermill as pm
import logging
import os
import random
import re
import string
from typing import Dict, List

import nbformat as nbf
from pydantic import BaseModel, Field


class CookbookProcessor(BaseModel):
    """
    预处理Notebook的类
    """
    ntbk_branches: Dict[str, nbf.NotebookNode] = Field(default={})
    kernel_spec: Dict[str, str] = Field(default={})
    ntbk: nbf.NotebookNode = Field(default=...)

    class Config:
        """
        pydantic配置类
        """
        arbitrary_types_allowed = True

    def process_branches(self):
        """
        处理分支代码块。

        Args:
            self (CookbookProcessor): 当前CookbookProcessor对象。

        Returns:
            None

        """
        self.kernel_spec.update(self.ntbk.metadata.get('kernelspec', {}))

        for cell in self.ntbk.cells:
            self.clean_env(cell)
            self.check_cells(cell)

    def check_cells(self, cell):
        """
        检查cell是否需要跳过，并处理分支cell。

        Args:
            cell (nbformat.notebooknode.NotebookNode): 需要检查的cell。

        Returns:
            None
        """
        source, cell_tags, cell_type = self.get_cell_info(cell)
        if 'cell_skip' in cell_tags:
            logging.info(f'skip cell')
            return

        branch_tags = filter(lambda tag: tag.startswith('branch_'), cell_tags)

        is_main = True
        for tag in branch_tags:
            self.split_branch(cell, tag)
            is_main = False
        if is_main or 'branch_main' in cell_tags:
            logging.info(f'add cell to branch main')
            if self.ntbk_branches.get('main', None) is None:
                self.ntbk_branches['main'] = nbf.v4.new_notebook(cells=[])
            self.ntbk_branches['main']['cells'].append(self.generate_cell(cell))
            if self.ntbk_branches['main'].metadata.get('kernelspec', {}) == {}:
                self.ntbk_branches['main'].metadata['kernelspec'] = self.kernel_spec

    @staticmethod
    def get_cell_info(cell) -> tuple[str, list, str]:
        """
        获取单个cell的信息。

        Args:
            cell (dict): 一个cell的信息，包含'source', 'metadata', 'cell_type'等键值对。

        Returns:
            tuple[str, list, str]: 一个元组，包含source、cell_tags和cell_type三个元素。
                - source (str): cell的内容文本信息。
                - cell_tags (list): cell的标签信息，以列表形式返回。
                - cell_type (str): cell的类型。
        """
        source = cell['source']
        cell_tags = cell.get('metadata', {}).get('tags', [])
        cell_type = cell['cell_type']

        if source.startswith('#-#'):
            tag_line = source.split('\n')[0].replace('#-#', '')
            cell_tags.extend([src_tag.strip() for src_tag in tag_line.split(' ') if src_tag not in cell_tags])

        return source, cell_tags, cell_type

    def split_branch(self, cell, tag: str):
        """
        将给定的cell添加到指定分支的notebook中。

        Args:
            cell (nbformat.notebooknode.NotebookNode): 要添加的cell。
            tag (str): 分支名称。

        Returns:
            None
        """
        if tag not in self.ntbk_branches:
            logging.info(f'create branch {tag}')
            self.ntbk_branches[tag] = nbf.v4.new_notebook(
                cells=self.copy_cells(self.ntbk_branches['main']['cells'])
            )
            self.ntbk_branches[tag].metadata['kernelspec'] = self.kernel_spec

        logging.info(f'add cell to branch {tag}')
        self.ntbk_branches[tag]['cells'].append(
            self.generate_cell(cell)
        )

    def generate_cell(self, cell):
        """
        生成单元格拷贝

        Args:
            cell (dict): 单元格信息，包含以下键值：
                - source (str): 单元格内容
                - cell_tags (list[str]): 单元格标签列表
                - cell_type (str): 单元格类型，可选值为'markdown'、'code'、'raw'

        Returns:
            nbformat单元格对象，类型为nbformat单元格类型对应的类实例

        """
        source, cell_tags, cell_type = self.get_cell_info(cell)
        if cell_type == 'markdown':
            func = nbf.v4.new_markdown_cell
        elif cell_type == 'code':
            func = nbf.v4.new_code_cell
        else:
            func = nbf.v4.new_raw_cell
        if len(cell_tags) > 0:
            return func(source, metadata={'tags': cell_tags})
        else:
            return func(source)

    def copy_cells(self, cells):
        """
        复制给定的单元格列表，并返回一个新的单元格列表。

        Args:
            cells (list): 需要复制的单元格列表。

        Returns:
            list: 包含复制后的单元格的新列表。
        """
        result_cells = []
        for cell in cells:
            result_cells.append(self.generate_cell(cell))
        return result_cells

    def process_params(self, params_dict={}, branches: List[str] = None):
        """
        遍历给定分支的单元，并根据给定的参数字典向单元中注入参数。

        Args:
            params_dict (dict): 参数字典，用于查找和注入参数。
            branches (List[str], optional): 需要处理的分支列表，默认为None表示处理所有分支。

        Returns:
            None: 无返回值，但会将参数注入到相应的单元中。
        """
        if branches is None:  # 全部分支
            branches = list(self.ntbk_branches.keys())
        else:  # 指定分支
            branches = [branch for branch in branches if branch in self.ntbk_branches]

        for branch in branches:
            for cell in self.ntbk_branches[branch].cells:
                params = self.find_parameters(cell, params_dict)
                self.inject_parameters(cell, params)

    def find_parameters(self, cell, params_dict):
        """
        为传入的参数生成随机的参数名称并返回

        Args:
            cell: 需要填充参数的单元
            params_dict: 参数名称和值的字典

        Returns:
            返回填充了随机参数名称的字典
        """
        _, cell_tags, _ = self.get_cell_info(cell)

        random_params_list = [x.replace('random_', '') for x in cell_tags if x.startswith('random_')]
        # params_list = [x.replace('parameter_', '') for x in cell_tags if x.startswith('parameter_')]

        random_str = "".join(random.choices(string.ascii_uppercase + string.digits, k=5))
        params = {param: value for param, value in params_dict.items()}
        random_params = {random_param: f'{random_param}_{random_str}' for random_param in random_params_list}
        params.update(random_params)

        return params

    @staticmethod
    def inject_parameters(cell, params):
        """
        Inject parameters into the source code of a cell.

        Args:
            cell (dict): A dictionary containing the cell's source code.
            params (dict): A dictionary containing the parameters to inject.

        Returns:
            None
        """

        def re_params(text, param, param_value):
            """
            将文本中的参数替换为指定的参数值。

            Args:
                text (str): 需要替换的文本。
                param (str): 需要替换的参数名。
                param_value (Any): 参数的新值，可以是任意类型。

            Returns:
                str: 替换后的文本。

            """
            re_str1 = r"({})\s*=\s*\S+".format(param)  # 赋值表达式的参数： 参数 = "参数值"
            re_str2 = r'[\'\"]\s*{}\s*[\'\"]'.format(param)  # 字符串格式的参数： "参数"
            re_type = r'"{}"' if isinstance(param_value, str) else r'{}'
            new_text = re.sub(re_str1, r'\g<1> = ' + re_type.format(param_value), text, flags=re.M)
            new_text = re.sub(re_str2, re_type.format(param_value), new_text, flags=re.M)
            return new_text

        def re_random(text):
            """
            在文本中替换所有random开头的字符串为随机字符串，并替换赋值表达式的参数。

            Args:
                text (str): 需要替换的文本。

            Returns:
                str: 替换后的文本。

            """
            re_str1 = r'random_([^\'\"\s\[\]\(\)]+)\s*=\s*\S+'  # 赋值表达式的参数： 参数 = "参数值"
            re_str2 = r'[\'\"]\s*random_([^\'\"\s]+)\s*[\'\"]'  # 字符串格式的参数： "参数"
            random_str = ''.join(random.choices(string.ascii_letters + string.digits, k=5))
            new_text = re.sub(re_str1, f'random_\g<1> = "\g<1>_{random_str}_"', text, flags=re.M)
            new_text = re.sub(re_str2, f'"\g<1>_{random_str}_"', new_text, flags=re.M)
            return new_text

        # 注入参数
        source = cell['source']
        # 给定参数
        for param, param_value in params.items():
            source = re_params(source, f'{param}', param_value)

        cell['source'] = re_random(source)

    @staticmethod
    def clean_env(cell):
        """
        注释掉notebook的指定环境变量，接管到CI环境。

        Args:
            cell (dict): notebook cell 字典对象。

        Returns:
            None
        """
        if cell['cell_type'] == 'code' and cell.get('source'):
            pat_group = '|'.join(
                ['QIANFAN_ACCESS_KEY', 'QIANFAN_SECRET_KEY', "KEYWORDS_DICT", "ROOT_DIR", "QIANFAN_AK", "QIANFAN_SK"])
            source = cell['source']

            pat_l, pat_r = r'(os.environ\[[\'\"])', r'([\'\"]\])'
            pat_str = pat_l + f'((?:{pat_group}))' + pat_r
            re_str = r'\g<1>\g<2>\g<3>'

            source = re.sub(f'^# *{pat_str}', re_str, source, flags=re.M)
            source = re.sub(f'^{pat_str}', f'# {re_str}', source, flags=re.M)
            cell['source'] = source


class CookbookManager:
    """
    管理cookbook路径保存的类
    """
    cpath: str
    save_path: str
    processor: CookbookProcessor

    class Config:
        arbitrary_types_allowed = True

    def __init__(self, cpath: str, save_path: str):
        self.cpath = cpath
        self.save_path = save_path
        self.processor = CookbookProcessor(
            ntbk=nbf.read(self.cpath, nbf.NO_CONVERT)
        )
        self.process_branches = self.processor.process_branches
        self.process_params = self.processor.process_params

    def save(self):
        """
        保存所有分支的notebook

        Args:
            self (CookbookManager): CookbookManager对象。

        Returns:
            None

        """
        path_map = {}
        work_dir = os.path.dirname(self.cpath)
        for branch, branch_bn in self.processor.ntbk_branches.items():
            branch_path = self.get_save_path(branch)
            branch_name = os.path.basename(branch_path)
            path_map[branch_name] = work_dir
            with open(branch_path, 'w') as f:
                nbf.write(branch_bn, fp=f)
        return path_map

    def get_save_path(self, branch_name: str):
        """
        获取分支保存路径。

        Args:
            branch_name (str): 分支名称。

        Returns:
            str: 分支保存路径。

        """
        logging.info(f'save to {self.save_path}')
        origin_basename = os.path.basename(self.cpath)
        return f'{self.save_path}/{branch_name}_{origin_basename}'


class CookbookExecutor:
    """
    提供notebook运行环境的类
    """
    debug: bool = False
    const_dir: Dict[str, str] = {}
    path_map: Dict[str, str] = {}

    def __init__(self, root_dir: str):
        """
        Args:
            root_dir (str, optional): 根目录路径，默认为None。

        Returns:
            None

        """
        root_dir = os.path.abspath(root_dir)
        temp_dir = f'{root_dir}/test/temp'
        output_dir = f'{root_dir}/test/output'
        cookbook_dir = f'{root_dir}/cookbook'

        self.const_dir = {
            'root_dir': root_dir,
            'temp_dir': self.time_dir(temp_dir),
            'output_dir': self.time_dir(output_dir),
            'cookbook_dir': cookbook_dir,
        }

    @staticmethod
    def time_dir(prefix):
        """
        获取当前时间字符串，用于区分不同测试用例。
        Args:
            prefix (str): 附加的前缀。
        Returns:
            str: 时间字符串。
        """
        time.sleep(1)
        time_str = time.strftime("%Y%m%d_%H:%M:%S", time.localtime())
        return f'{prefix}={time_str}'

    def __enter__(self):
        """
        当使用with语句时，进入上下文时的函数。

        Args:
            无。

        Returns:
            self: 返回当前对象本身。

        """
        self.rm_dir(self.const_dir['temp_dir'], mkdir=True)
        self.rm_dir(self.const_dir['output_dir'], mkdir=True)
        return self

    def __exit__(self, exc_type, exc_val, exc_tb):
        """
        with退出时执行清理工作。

        Args:
            exc_type (Type): 异常类型
            exc_val (Any): 异常值
            exc_tb (TracebackType): 异常回溯信息

        Returns:
            None

        """

        self.rm_dir(self.const_dir['temp_dir'])
        if not self.debug:
            self.rm_dir(self.const_dir['output_dir'])
            self.rm_dir(f'{self.const_dir["root_dir"]}/test')

    def rm_dir(self, path: str, mkdir: bool = False):
        """
        删除指定路径下的文件夹

        Args:
            path (str): 文件夹路径
            mkdir (bool, optional): 是否在删除后重新创建文件夹.

        Returns:
            None
        """
        if os.path.exists(path):
            shutil.rmtree(path)
        if mkdir:
            os.makedirs(path, exist_ok=True)

    def run(self, debug=False):
        """
        执行notebook

        Args:
            debug (bool, optional): 是否开启调试模式，该模式会保留中间文件，默认为False.

        Returns:
            None
        """
        self.debug = debug
        # 执行notebook
        for tpath, opath, wkdir in self.prepare_dir():
            print(f'\nworking: \n    {tpath}\n -> {opath}\n in {wkdir}\n')
            pm.execute_notebook(tpath, opath, log_output=True, cwd=wkdir)

    def find(self, file_reg, default_fd) -> List[str]:
        """
        查找指定文件路径。
        Args:
            file_reg (str):
                文件模式，用于匹配所有需要处理的Cookbook文件。
                支持单文件、单文件夹、unix通配符
            default_fd (bool): True表示使用项目根目录相对路径，False则为当前目录相对路径
        Returns:
            list: 文件路径列表。
        """
        find_dir = self.const_dir['cookbook_dir'] if default_fd else os.getcwd()

        if file_reg.endswith('/'):
            file_reg = file_reg[:-1]
        if not os.path.isabs(file_reg):
            file_reg = f'{find_dir}/{file_reg}'
        if os.path.isdir(file_reg):
            file_reg = f'{file_reg}/**/*.ipynb'
        file_list = glob(pathname=file_reg, recursive=True)
        file_list = [file for file in file_list if file.endswith('.ipynb')]
        if len(file_list) == 0:
            logging.warning(f'没有找到匹配的Cookbook文件: {file_reg}')
        return file_list

    def prepare(self, file_reg, params_dict, default_fd=True):
        """
        准备函数，用于处理Cookbook。

        Args:
            file_reg (str): 文件模式，用于匹配所有需要处理的Cookbook文件。
            params_dict (dict): 参数字典，用于更新全局参数。
            default_fd (bool): True表示使用项目根目录相对路径，False则为当前目录相对路径

        Returns:
            None
        """
<<<<<<< HEAD
        notebooks = glob(pathname=f'{self.const_dir["root_dir"]}/{self.const_dir["cookbook_dir"]}/{file_reg}',
                         recursive=True)
        if len(notebooks) == 0:
            logging.warning(f'没有找到匹配的Cookbook文件: {file_reg}')
=======
>>>>>>> 142e95ee
        params = {**params_dict}
        params.update(json.loads(os.environ.get('KEYWORDS_DICT', '{}')))
        for cpath in self.find(file_reg, default_fd):
            save_path = self.const_dir['temp_dir']

            manager = CookbookManager(cpath=cpath, save_path=save_path)
            manager.process_branches()
            manager.process_params(params_dict=params)
            self.path_map.update(manager.save())

    def prepare_dir(self):
        """
        创建临时目录.

        Args:
            None.

        Returns:
            temp_path (list): 临时文件路径列表。
            output_path (list): 输出文件路径列表。
            work_directory (list): 工作目录列表。
        """
        temp_path = glob(f'{self.const_dir["temp_dir"]}/*.ipynb', recursive=True)

        output_path, work_directory = [], []
        for tpath in temp_path:
            file_name = os.path.basename(tpath)
            output_path.append(os.path.join(self.const_dir["output_dir"], file_name))
            work_directory.append(self.path_map[file_name])

        path_zip = zip(temp_path, output_path, work_directory)
        return path_zip<|MERGE_RESOLUTION|>--- conflicted
+++ resolved
@@ -510,13 +510,6 @@
         Returns:
             None
         """
-<<<<<<< HEAD
-        notebooks = glob(pathname=f'{self.const_dir["root_dir"]}/{self.const_dir["cookbook_dir"]}/{file_reg}',
-                         recursive=True)
-        if len(notebooks) == 0:
-            logging.warning(f'没有找到匹配的Cookbook文件: {file_reg}')
-=======
->>>>>>> 142e95ee
         params = {**params_dict}
         params.update(json.loads(os.environ.get('KEYWORDS_DICT', '{}')))
         for cpath in self.find(file_reg, default_fd):
