--- conflicted
+++ resolved
@@ -1291,8 +1291,6 @@
     )
 
 
-<<<<<<< HEAD
-=======
 @app.route(Consts.PromptCreateAPI, methods=["POST"])
 @iam_auth_checker
 def create_prompt():
@@ -1467,7 +1465,6 @@
     )
 
 
->>>>>>> f5170112
 origin_data_source_id = 0
 new_data_source_id = 0
 
