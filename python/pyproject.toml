--- conflicted
+++ resolved
@@ -54,16 +54,12 @@
     { version = "<=0.8.0", python = "<3.8", optional = true },
     { version = "*", python = ">=3.8", optional = true }
 ]
-<<<<<<< HEAD
-ijson = "*"
-flask = { version = "*", optional = true}
-gevent = { version = "*", optional = true}
 diskcache = "^5.6.3"
-=======
+
 ijson = { version = "*", optional = true }
 flask = { version = "*", optional = true }
 gevent = { version = "*", optional = true }
->>>>>>> 09158974
+
 
 [tool.poetry.scripts]
 qianfan = "qianfan.common.client.main:main"
