// Copyright (c) 2024 Baidu, Inc. All Rights Reserved.
//
// Licensed under the Apache License, Version 2.0 (the "License");
// you may not use this file except in compliance with the License.
// You may obtain a copy of the License at
//
//     http://www.apache.org/licenses/LICENSE-2.0
//
// Unless required by applicable law or agreed to in writing, software
// distributed under the License is distributed on an "AS IS" BASIS,
// WITHOUT WARRANTIES OR CONDITIONS OF ANY KIND, either express or implied.
// See the License for the specific language governing permissions and
// limitations under the License.

import fetch, {RequestInit, Response} from 'node-fetch';
import {Readable} from 'stream';
import {RateLimiter, TokenLimiter} from '../Limiter';
import {RETRY_CODE} from '../constant';
import {Stream} from '../streaming';
import {isOpenTpm, parseHeaders} from '../utils';
import {Resp, RespBase, AsyncIterableType} from '../interface';
<<<<<<< HEAD
import {buildErrorMessage, extractHeaders, getStreamData} from './helper';
=======
import {extractHeaders, getStreamData} from './helper';
>>>>>>> 0b4553e4

export type Headers = Record<string, string | null | undefined>;
export interface RequestOptions extends RequestInit {
    maxRetries?: number; // 最大重试次数
    timeout?: number; // 请求超时时间（毫秒）
    stream?: boolean | undefined;
}

type APIResponseProps = {
    response: Response;
    options: RequestOptions;
    controller: AbortController;
};

interface StreamWithTee {
    tee(): [ReadableStream, ReadableStream];
}

/**
 * 处理 API 响应的函数
 *
 * @param props API 响应的属性
 * @returns 返回处理后的结果
 */

export async function handleResponse<T>(props: APIResponseProps): Promise<T | StreamWithTee | null> {
    const {response, options} = props;
    const controller = props.controller ?? new AbortController();
    const contentType = response?.headers?.get('content-type');
    const isJSON = contentType?.includes('application/json') || contentType?.includes('application/vnd.api+json');
    const headers = parseHeaders(response.headers);
    if (isJSON) {
        const json = await response.json();
        return {
            headers,
            ...(json as T)
        };
    }
    if (options.stream) {
        // 明确指出返回类型为 StreamWithTee
        return Stream.fromSSEResponse(response, controller) as unknown as StreamWithTee;
    }
    if (response.status === 204) {
        return null;
    }
    const text = await response?.text();
    return {
        headers,
        ...(text as unknown as T)
    };
}

export const sleep = (ms: number) => new Promise(resolve => setTimeout(resolve, ms));

const validatePositiveInteger = (name: string, n: unknown): number => {
    if (typeof n !== 'number' || !Number.isInteger(n)) {
        throw new Error(`${name} must be an integer`);
    }
    if (n < 0) {
        throw new Error(`${name} must be a positive integer`);
    }
    return n;
};

export const castToError = (err: any): Error => {
    if (err instanceof Error) {
        return err;
    }
    return new Error(err);
};

export const safeJSON = (text: string) => {
    try {
        return JSON.parse(text);
    } catch (err) {
        return undefined;
    }
};

export class Fetch {
    private rateLimiter: RateLimiter;
    private tokenLimiter: TokenLimiter;
    maxRetries?: number;
    timeout?: number;
    retryMaxWaitInterval?: number;
    backoffFactor?: number;

    /**
     * 使用带有超时的 fetch 请求获取资源
     * @returns 返回 Promise<Response>，表示获取到的响应
     */

    constructor({
        maxRetries = 3,
        timeout = 600000,
        backoffFactor = 0,
        retryMaxWaitInterval = 120000
    }: {
        maxRetries?: number | undefined;
        timeout?: number | undefined;
        backoffFactor?: number | undefined;
        retryMaxWaitInterval?: number | undefined;
    } = {}) {
        this.maxRetries = validatePositiveInteger('maxRetries', maxRetries);
        this.timeout = validatePositiveInteger('timeout', timeout);
        this.backoffFactor = backoffFactor;
        this.retryMaxWaitInterval = retryMaxWaitInterval;
        this.rateLimiter = new RateLimiter();
        this.tokenLimiter = new TokenLimiter();
    }
    async fetchWithTimeout(
        url: string,
        init: RequestInit | undefined,
        ms: number,
        controller: AbortController
    ): Promise<Response> {
        const {signal, ...options} = init || {};
        if (signal) {
            signal.addEventListener('abort', () => controller.abort());
        }

        const timeout = setTimeout(() => controller.abort(), ms);

<<<<<<< HEAD
        return this.rateLimiter.schedule(async () => {
            try {
                const response = await fetch(url, {signal: controller.signal, ...options});
                const contentType = response.headers.get('content-type');
                const responseHeaders = extractHeaders(response.headers);

                if (!response.ok) {
                    const errorMessage = await buildErrorMessage(response, contentType, responseHeaders);
                    throw new Error(errorMessage);
                }

                return response;
            } catch (error) {
                throw error;
            } finally {
                clearTimeout(timeout);
            }
        });
=======
        return this.rateLimiter.schedule(() =>
            fetch(url, {signal: controller.signal, ...options})
                .then(async response => {
                    const responseHeaders = extractHeaders(response.headers);
                    const responseBody = await getStreamData(response.body as Readable);
                    if (!response.ok) {
                        throw new Error(
                            [
                                `HTTP error, status = ${response.status}`,
                                `Response Header ${responseHeaders}`,
                                `Response Body ${responseBody}`
                            ].join('\n')
                        );
                    }
                    return response;
                })
                .catch(error => {
                    // console.error('Fetch request failed:', error.message);
                    throw error;
                })
                .finally(() => {
                    clearTimeout(timeout);
                })
        );
>>>>>>> 0b4553e4
    }

    /**
     * 获取TPM头部信息
     *
     * @param headers HTTP请求头对象
     * @returns 返回字符串类型的令牌限制数量
     */
    getTpmHeader(headers: any): void {
        const val = headers.get('x-ratelimit-limit-tokens') ?? '0';
        this.tokenLimiter.resetTokens(val);
        return val;
    }

    getUsedTokens(data: Resp): number {
        const usage = data?.usage?.total_tokens;
        return usage ?? 0;
    }

    /**
     * 发起请求并处理响应
     *
     * @param options 请求选项
     * @param retriesRemaining 剩余重试次数，可以为 null
     * @returns Promise<APIResponseProps> 响应对象，包含响应信息、请求选项和 AbortController 实例
     */
    async makeRequest(url: string, options: RequestOptions, retriesRemaining?: number): Promise<Response | any> {
        if (!retriesRemaining && retriesRemaining !== 0) {
            retriesRemaining = options.maxRetries ?? this.maxRetries;
        }

        if (options.signal?.aborted) {
            throw new Error('Request was aborted.');
        }
        const timeout = options.timeout ?? this.timeout;
        const controller = new AbortController();

        // 计算请求token
        const tokens = this.tokenLimiter.calculateTokens((options.body as string) ?? '');
        const hasToken = await this.tokenLimiter.acquireTokens(tokens);
        if (hasToken) {
            // 错误处理不正确，导致错误被node认为是流式的
            const response = await this.fetchWithTimeout(url, options, timeout, controller).catch(castToError);
            let usedTokens = 0;

            // 这个地方的逻辑需要修改
            if (response instanceof Error) {
                if (response.name === 'AbortError') {
                    throw new Error('Request timed out.');
                }
                throw new Error('Request timed out.' + (response?.message || response));
            }

            if (!response.ok) {
                if (retriesRemaining && this.shouldRetry(response)) {
                    const retryMessage = `retrying, ${retriesRemaining} attempts remaining`;
                    console.log(retryMessage);
                    return this.retryRequest(url, options, retriesRemaining, response.headers as any);
                }
                const retryMessage = retriesRemaining ? '(error; no more retries left)' : '(error; not retryable)';
                throw new Error(retryMessage);
            }
            const res = await handleResponse({response, options, controller});
            if (typeof res === 'object' && res !== null && 'error_code' in res) {
                const resWithError = res as {error_code: number; error_description?: string};
                // 如果存在错误码且不需要重试，则直接抛出错误
                if (!RETRY_CODE.includes(resWithError.error_code)) {
                    throw new Error(JSON.stringify(res));
                }
                // 网络正常的情况下API 336100（ServerHighLoad）、18 (QPSIimit)、336501（RPMLimitReached）、336502（TPMLimitReached）进行重试
                if (retriesRemaining && this.shouldRetryWithErrorCode(resWithError)) {
                    return this.retryRequest(url, options, retriesRemaining, response.headers as any);
                }
            }
            const rpm = response?.headers?.get('x-ratelimit-limit-requests');
            const tmp = response?.headers?.get('x-ratelimit-limit-tokens') ?? '0';
            if (rpm) {
                this.rateLimiter.updateLimits(Number(rpm));
            }
            if (tmp) {
                this.tokenLimiter.resetTokens(Number(tmp));
            }
            const val = this.getTpmHeader(response.headers);
            // 流式
            if (options.stream && res instanceof Readable) {
                const [stream1, stream2] = (res as any).tee();
                if (isOpenTpm(val)) {
                    const updateTokensAsync = async () => {
                        for await (const data of stream1 as unknown as AsyncIterableType) {
                            const typedData = data as RespBase;
                            if (typedData.is_end) {
                                usedTokens = typedData?.usage?.total_tokens;
                                await this.tokenLimiter.acquireTokens(usedTokens - tokens);
                                break;
                            }
                        }
                    };
                    setTimeout(updateTokensAsync, 0);
                }
                return stream2;
            }
            return res;
        }
    }

    /**
     * 判断是否应该重试请求
     *
     * @param response HTTP响应对象
     * @returns 返回布尔值，表示是否应该重试请求
     */
    private shouldRetry(response: Response): boolean {
        const shouldRetryHeader = response.headers.get('x-should-retry');
        if (shouldRetryHeader === 'true') {
            return true;
        }
        if (shouldRetryHeader === 'false') {
            return false;
        }
        if (response.status === 408) {
            return true;
        }
        if (response.status === 409) {
            return true;
        }
        if (response.status === 429) {
            return true;
        }
        if (response.status >= 500) {
            return true;
        }
        return false;
    }

    /**
     * 判断是否应该根据错误码进行重试
     *
     * @param data 包含错误码和错误描述的对象
     * @returns 如果错误码在可重试的错误码列表中，则返回true，否则返回false
     */
    private shouldRetryWithErrorCode(data: {error_code?: number; error_description?: string}): boolean {
        // 对于已识别为可重试的错误码继续重试
        return RETRY_CODE.includes(data?.error_code);
    }

    /**
     * 重试请求
     *
     * @param options 请求选项
     * @param retriesRemaining 剩余重试次数
     * @param responseHeaders 响应头，可选
     * @returns 返回 API 响应属性
     */
    private async retryRequest(
        url: string,
        options: RequestOptions,
        retriesRemaining: number,
        responseHeaders?: Headers | undefined
    ): Promise<Response | any> {
        let timeoutMillis: number | undefined;
        const retryAfterMillisHeader = responseHeaders?.['retry-after-ms'];
        if (retryAfterMillisHeader) {
            const timeoutMs = parseFloat(retryAfterMillisHeader);
            if (!Number.isNaN(timeoutMs)) {
                timeoutMillis = timeoutMs;
            }
        }
        // Retry-After header: https://developer.mozilla.org/en-US/docs/Web/HTTP/Headers/Retry-After
        const retryAfterHeader = responseHeaders?.['retry-after'];
        if (retryAfterHeader && !timeoutMillis) {
            const timeoutSeconds = parseFloat(retryAfterHeader);
            if (!Number.isNaN(timeoutSeconds)) {
                timeoutMillis = timeoutSeconds * 1000;
            } else {
                timeoutMillis = Date.parse(retryAfterHeader) - Date.now();
            }
        }
        if (!(timeoutMillis && 0 <= timeoutMillis && timeoutMillis < 60 * 1000)) {
            const maxRetries = options.maxRetries ?? this.maxRetries;
            timeoutMillis = this.calculateDefaultRetryTimeoutMillis(retriesRemaining, maxRetries);
        }
        await sleep(timeoutMillis);
        return this.makeRequest(url, options, retriesRemaining - 1);
    }

    /**
     * 计算默认的重试超时时间（毫秒）
     *
     * @param retriesRemaining 剩余重试次数
     * @param maxRetries 最大重试次数
     * @returns 返回重试超时时间（毫秒）
     */
    private calculateDefaultRetryTimeoutMillis(retriesRemaining: number, maxRetries: number): number {
        // 计算当前尝试的次数
        const attempt = maxRetries - retriesRemaining;
        // 应用指数退避算法，并确保不超过最大值
        const sleepSeconds = Math.min(this.retryMaxWaitInterval, this.backoffFactor * Math.pow(2, attempt));
        // 应用一些抖动，最多占用重试时间的25%
        const jitter = 1 - Math.random() * 0.25;
        // 返回重试间隔的毫秒值
        return sleepSeconds * jitter * 1000;
    }
}

export default Fetch;<|MERGE_RESOLUTION|>--- conflicted
+++ resolved
@@ -19,11 +19,7 @@
 import {Stream} from '../streaming';
 import {isOpenTpm, parseHeaders} from '../utils';
 import {Resp, RespBase, AsyncIterableType} from '../interface';
-<<<<<<< HEAD
-import {buildErrorMessage, extractHeaders, getStreamData} from './helper';
-=======
-import {extractHeaders, getStreamData} from './helper';
->>>>>>> 0b4553e4
+import {buildErrorMessage, extractHeaders} from './helper';
 
 export type Headers = Record<string, string | null | undefined>;
 export interface RequestOptions extends RequestInit {
@@ -147,7 +143,6 @@
 
         const timeout = setTimeout(() => controller.abort(), ms);
 
-<<<<<<< HEAD
         return this.rateLimiter.schedule(async () => {
             try {
                 const response = await fetch(url, {signal: controller.signal, ...options});
@@ -166,32 +161,6 @@
                 clearTimeout(timeout);
             }
         });
-=======
-        return this.rateLimiter.schedule(() =>
-            fetch(url, {signal: controller.signal, ...options})
-                .then(async response => {
-                    const responseHeaders = extractHeaders(response.headers);
-                    const responseBody = await getStreamData(response.body as Readable);
-                    if (!response.ok) {
-                        throw new Error(
-                            [
-                                `HTTP error, status = ${response.status}`,
-                                `Response Header ${responseHeaders}`,
-                                `Response Body ${responseBody}`
-                            ].join('\n')
-                        );
-                    }
-                    return response;
-                })
-                .catch(error => {
-                    // console.error('Fetch request failed:', error.message);
-                    throw error;
-                })
-                .finally(() => {
-                    clearTimeout(timeout);
-                })
-        );
->>>>>>> 0b4553e4
     }
 
     /**
