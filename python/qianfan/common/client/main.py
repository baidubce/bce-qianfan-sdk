--- conflicted
+++ resolved
@@ -54,10 +54,6 @@
 
 
 @app.command(name="cache")
-<<<<<<< HEAD
-@credential_required
-=======
->>>>>>> 92a98f96
 def clear(
     clear: Optional[bool] = typer.Option(
         None,
