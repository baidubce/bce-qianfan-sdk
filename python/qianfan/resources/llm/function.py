# Copyright (c) 2024 Baidu, Inc. All Rights Reserved.
#
# Licensed under the Apache License, Version 2.0 (the "License");
# you may not use this file except in compliance with the License.
# You may obtain a copy of the License at
#
#     http://www.apache.org/licenses/LICENSE-2.0
#
# Unless required by applicable law or agreed to in writing, software
# distributed under the License is distributed on an "AS IS" BASIS,
# WITHOUT WARRANTIES OR CONDITIONS OF ANY KIND, either express or implied.
# See the License for the specific language governing permissions and
# limitations under the License.
import json
import re
from typing import Any, AsyncIterator, Dict, Iterator, List, Optional, Union

import qianfan.errors as errors
from qianfan.consts import Consts, DefaultValue
from qianfan.resources.llm.base import (
    UNSPECIFIED_MODEL,
    BaseResourceV1,
    BaseResourceV2,
)
from qianfan.resources.typing import QfLLMInfo, QfMessages, QfResponse

_DEFAULT_FUNCTIONS_ENHANCE_PROMPT = r"""接下来的所有对话中，你可以使用外部的工具来回答问题。
你必须按照规定的格式来使用工具，当你使用工具时，我会在下一轮对话给你工具调用结果，然后你应该根据实际结果判断是否需要进一步使用工具，或给出你的回答。
工具可能有多个，每个工具由名称、描述、参数组成，参数符合标准的json schema。

下面是工具列表:
{functions}

如果你需要使用外部工具，那么你的输出必须按照如下格式，只包含2行，不需要输出任何解释或其他无关内容:
Action: 使用的工具名称
Action Input: 使用工具的参数，json格式

如果你不需要使用外部工具，不需要输出Action和Action Input，请输出你的回答。
你的问题：{query}"""  # noqa

_DEFAULT_FUNCTIONS_SCHEMA_PROMPT = r"""名称：{name}
描述：{description}
参数：{parameters}
"""

_DEFAULT_FUNCTION_CALL_PROMPT = r"Action: {name}\nAction Input: {input}"

_SPLIT_FUNCTIONS_SCHEMAS = """\n-"""

_PROMPT_IDENTIFIER = "{}"

_RESPONSE_ACTION_PREFIX = "Action: "

_RESPONSE_ACTION_INPUT_PREFIX = "Action Input: "


class FunctionV2(BaseResourceV2):
<<<<<<< HEAD
=======
    """
    QianFan Function is an agent for calling QianFan
    ChatCompletion with function call API.
    """

    def _api_path(self) -> str:
        return Consts.ChatV2API

    def do(
        self,
        messages: Union[List[Dict], QfMessages],
        model: Optional[str] = None,
        endpoint: Optional[str] = None,
        stream: bool = False,
        retry_count: int = DefaultValue.RetryCount,
        request_timeout: float = DefaultValue.RetryTimeout,
        request_id: Optional[str] = None,
        backoff_factor: float = DefaultValue.RetryBackoffFactor,
        auto_concat_truncate: bool = False,
        truncated_continue_prompt: str = DefaultValue.TruncatedContinuePrompt,
        truncate_overlong_msgs: bool = False,
        **kwargs: Any,
    ) -> Union[QfResponse, Iterator[QfResponse]]:
        if isinstance(messages, QfMessages):
            messages = messages._to_list()
        return self._do(
            messages=messages,
            model=model,
            stream=stream,
            retry_count=retry_count,
            request_timeout=request_timeout,
            request_id=request_id,
            backoff_factor=backoff_factor,
            **kwargs,
        )

    async def ado(
        self,
        messages: Union[List[Dict], QfMessages],
        model: Optional[str] = None,
        endpoint: Optional[str] = None,
        stream: bool = False,
        retry_count: int = DefaultValue.RetryCount,
        request_timeout: float = DefaultValue.RetryTimeout,
        request_id: Optional[str] = None,
        backoff_factor: float = DefaultValue.RetryBackoffFactor,
        auto_concat_truncate: bool = False,
        truncated_continue_prompt: str = DefaultValue.TruncatedContinuePrompt,
        truncate_overlong_msgs: bool = False,
        **kwargs: Any,
    ) -> Union[QfResponse, AsyncIterator[QfResponse]]:
        if isinstance(messages, QfMessages):
            messages = messages._to_list()
        return await self._ado(
            messages=messages,
            model=model,
            stream=stream,
            retry_count=retry_count,
            request_timeout=request_timeout,
            request_id=request_id,
            backoff_factor=backoff_factor,
            **kwargs,
        )

    @classmethod
    def _default_model(cls) -> str:
        return "ernie-func-8k"


class BaseFunction:
    def _render_query(
        self, query: Dict[str, Any], messages: List[Dict], functions: List[Dict]
    ) -> None:
        functions_schemas = self._render_functions_prompt(functions)
        messages[0] = self._render_user_query_msg(
            messages[0], functions=functions_schemas
        )

        # render function message:
        for i, msg in enumerate(messages):
            if msg["role"] == "function":
                msg["role"] = "user"
                if "name" in msg:
                    msg.pop("name")
            elif msg["role"] == "assistant" and msg.get("function_call"):
                messages[i] = self._render_assistant_msg(msg)

        query["messages"] = messages
        if "functions" in query:
            query.pop("functions")

    def _render_assistant_msg(self, msg: Dict) -> Dict:
        function_call = msg.get("function_call", {})
        msg["content"] = self._render_prompt(
            _DEFAULT_FUNCTION_CALL_PROMPT,
            _PROMPT_IDENTIFIER,
            name=function_call.get("name"),
            input=function_call.get("arguments"),
        )
        msg.pop("function_call")
        return msg

    def _render_functions_prompt(self, functions: List[Dict]) -> str:
        functions_prompt = []
        for f in functions:
            functions_prompt.append(
                self._render_prompt(
                    _DEFAULT_FUNCTIONS_SCHEMA_PROMPT,
                    _PROMPT_IDENTIFIER,
                    name=f.get("name"),
                    description=f.get("description"),
                    parameters=json.dumps(f.get("parameters", {}), ensure_ascii=False),
                )
            )

        return _SPLIT_FUNCTIONS_SCHEMAS.join(functions_prompt)

    def _render_user_query_msg(self, msg: Dict, **kwargs: Any) -> Dict:
        return {
            "role": "user",
            "content": self._render_prompt(
                _DEFAULT_FUNCTIONS_ENHANCE_PROMPT,
                _PROMPT_IDENTIFIER,
                functions=kwargs.get("functions"),
                query=msg["content"],
            ),
        }

    def _render_prompt(
        self, prompt_template: str, identifier: str, **kwargs: Any
    ) -> str:
        from qianfan.resources.console.prompt import Prompt as PromptResource

        variables = PromptResource._extract_variables(prompt_template, identifier)

        def _render(_prompt: str, _vars: List[str], **kwargs: Any) -> str:
            left_id, right_id = PromptResource._split_identifier(identifier)
            for v in _vars:
                if v not in kwargs:
                    raise errors.InvalidArgumentError(
                        f"functions prompt variable `{v}` is not provided"
                    )
                _prompt = _prompt.replace(f"{left_id}{v}{right_id}", str(kwargs[v]))
            return _prompt

        return _render(prompt_template, variables, **kwargs)


class Function(BaseResourceV1, BaseFunction):
>>>>>>> 898ca2ad
    """
    QianFan Function is an agent for calling QianFan
    ChatCompletion with function call API.
    """

    def _api_path(self) -> str:
        return Consts.ChatV2API

    def do(
        self,
        messages: Union[List[Dict], QfMessages],
        model: Optional[str] = None,
        endpoint: Optional[str] = None,
        stream: bool = False,
        retry_count: int = DefaultValue.RetryCount,
        request_timeout: float = DefaultValue.RetryTimeout,
        request_id: Optional[str] = None,
        backoff_factor: float = DefaultValue.RetryBackoffFactor,
        auto_concat_truncate: bool = False,
        truncated_continue_prompt: str = DefaultValue.TruncatedContinuePrompt,
        truncate_overlong_msgs: bool = False,
        **kwargs: Any,
    ) -> Union[QfResponse, Iterator[QfResponse]]:
        if isinstance(messages, QfMessages):
            messages = messages._to_list()
        return self._do(
            messages=messages,
            model=model,
            stream=stream,
            retry_count=retry_count,
            request_timeout=request_timeout,
            request_id=request_id,
            backoff_factor=backoff_factor,
            **kwargs,
        )

    async def ado(
        self,
        messages: Union[List[Dict], QfMessages],
        model: Optional[str] = None,
        endpoint: Optional[str] = None,
        stream: bool = False,
        retry_count: int = DefaultValue.RetryCount,
        request_timeout: float = DefaultValue.RetryTimeout,
        request_id: Optional[str] = None,
        backoff_factor: float = DefaultValue.RetryBackoffFactor,
        auto_concat_truncate: bool = False,
        truncated_continue_prompt: str = DefaultValue.TruncatedContinuePrompt,
        truncate_overlong_msgs: bool = False,
        **kwargs: Any,
    ) -> Union[QfResponse, AsyncIterator[QfResponse]]:
        if isinstance(messages, QfMessages):
            messages = messages._to_list()
        return await self._ado(
            messages=messages,
            model=model,
            stream=stream,
            retry_count=retry_count,
            request_timeout=request_timeout,
            request_id=request_id,
            backoff_factor=backoff_factor,
            **kwargs,
        )

    @classmethod
    def _default_model(cls) -> str:
        return "ernie-func-8k"


class BaseFunction:
    def _render_query(
        self, query: Dict[str, Any], messages: List[Dict], functions: List[Dict]
    ) -> None:
        functions_schemas = self._render_functions_prompt(functions)
        messages[0] = self._render_user_query_msg(
            messages[0], functions=functions_schemas
        )

        # render function message:
        for i, msg in enumerate(messages):
            if msg["role"] == "function":
                msg["role"] = "user"
                msg.pop("name")
            elif msg["role"] == "assistant" and msg.get("function_call"):
                messages[i] = self._render_assistant_msg(msg)

        query["messages"] = messages
        if "functions" in query:
            query.pop("functions")

    def _render_assistant_msg(self, msg: Dict) -> Dict:
        function_call = msg.get("function_call", {})
        msg["content"] = self._render_prompt(
            _DEFAULT_FUNCTION_CALL_PROMPT,
            _PROMPT_IDENTIFIER,
            name=function_call.get("name"),
            input=function_call.get("arguments"),
        )
        msg.pop("function_call")
        return msg

    def _render_functions_prompt(self, functions: List[Dict]) -> str:
        functions_prompt = []
        for f in functions:
            functions_prompt.append(
                self._render_prompt(
                    _DEFAULT_FUNCTIONS_SCHEMA_PROMPT,
                    _PROMPT_IDENTIFIER,
                    name=f.get("name"),
                    description=f.get("description"),
                    parameters=json.dumps(f.get("parameters", {}), ensure_ascii=False),
                )
            )

        return _SPLIT_FUNCTIONS_SCHEMAS.join(functions_prompt)

    def _render_user_query_msg(self, msg: Dict, **kwargs: Any) -> Dict:
        return {
            "role": "user",
            "content": self._render_prompt(
                _DEFAULT_FUNCTIONS_ENHANCE_PROMPT,
                _PROMPT_IDENTIFIER,
                functions=kwargs.get("functions"),
                query=msg["content"],
            ),
        }

    def _render_prompt(
        self, prompt_template: str, identifier: str, **kwargs: Any
    ) -> str:
        from qianfan.resources.console.prompt import Prompt as PromptResource

        variables = PromptResource._extract_variables(prompt_template, identifier)

        def _render(_prompt: str, _vars: List[str], **kwargs: Any) -> str:
            left_id, right_id = PromptResource._split_identifier(identifier)
            for v in _vars:
                if v not in kwargs:
                    raise errors.InvalidArgumentError(
                        f"functions prompt variable `{v}` is not provided"
                    )
                _prompt = _prompt.replace(f"{left_id}{v}{right_id}", str(kwargs[v]))
            return _prompt

        return _render(prompt_template, variables, **kwargs)


class Function(BaseResourceV1, BaseFunction):
    """
    QianFan Function is an agent for calling QianFan
    ChatCompletion with function call API.
    """

    def _self_supported_models(self) -> Dict[str, QfLLMInfo]:
        """
        preset model list of Functions
        support model:
        - ERNIE-Functions-8K

        Args:
            None

        Returns:
            a dict which key is preset model and value is the endpoint

        """
        info_list = {
            "ERNIE-Functions-8K": QfLLMInfo(
                endpoint="/chat/ernie-func-8k",
                required_keys={"messages"},
                optional_keys={
                    "temperature",
                    "top_p",
                    "penalty_score",
                    "system",
                    "user_id",
                    "stop",
                    "max_output_tokens",
                    "enable_user_memory",
                    "user_memory_extract_level",
                },
                max_input_chars=11200,
                max_input_tokens=7168,
                input_price_per_1k_tokens=0.004,
                output_price_per_1k_tokens=0.008,
            ),
            UNSPECIFIED_MODEL: QfLLMInfo(
                endpoint="",
                required_keys={"messages"},
                optional_keys=set(),
            ),
        }

        return info_list

    @classmethod
    def _default_model(cls) -> str:
        """
        default model of functions calling

        Args:
            None

        Returns:
           "ERNIE-Functions-8K"

        """
        return "ERNIE-Functions-8K"

    def do(
        self,
        messages: Union[List[Dict], QfMessages],
        functions: List[Dict] = [],
        **kwargs: Any,
    ) -> Union[QfResponse, Iterator[QfResponse]]:
        """
        Perform chat-based language generation using user-supplied messages.

        Parameters:
          messages (Union[List[Dict], QfMessages]):
            A list of messages in the conversation including the one from system. Each
            message should be a dictionary containing 'role' and 'content' keys,
            representing the role (either 'user', or 'assistant') and content of the
            message, respectively. Alternatively, you can provide a QfMessages object
            for convenience.
          functions (List[Dict]):
            A list of functions that will be used in function calling.
          kwargs (Any):
            Additional keyword arguments that can be passed to customize the request.

        Example:
        ```
        func_list = [{
            "name": "function_name",
            "description": "description_of_function",
            "parameters":{
                "type":"object",
                "properties":{
                    "param1":{
                        "type":"string",
                        "description": "desc of params xxx"
                    }
                },
                "required":["param1"]
            }
        }]
        Function().do(messages = ..., functions=func_list)
        ```

        """
        if isinstance(messages, QfMessages):
            temp_messages = messages._to_list()
        else:
            temp_messages = messages
        for k in [
            "auto_concat_truncate",
            "truncated_continue_prompt",
            "truncate_overlong_msgs",
        ]:
            if k in kwargs:
                del kwargs[k]

        for k in ["request_id"]:
            if k in kwargs and kwargs.get(k) is None:
                del kwargs[k]

        if not functions:
            # 没有传入functions，不特殊处理，直接走普通的base_resource请求模式
            kwargs["messages"] = temp_messages
            return super()._do(**kwargs)
        self._render_query(query=kwargs, messages=temp_messages, functions=functions)

        resp = super()._do(**kwargs)
        if isinstance(resp, QfResponse):
            return self._convert_function_call_response(resp)
        elif isinstance(resp, Iterator):
            return self._convert_function_call_stream_response(resp)
        else:
            raise ValueError(f"Invalid type of response. {type(resp)}")

    def _convert_function_call_stream_response(
        self, iter: Iterator[QfResponse]
    ) -> Iterator[QfResponse]:
        not_match: Optional[bool] = None
        current_resp_result = ""
        last_message: Optional[QfResponse] = None
        for r in iter:
            # not match the function call return
            # return stream iterator
            last_message = r
            if not_match:
                yield r
                continue

            current_resp_result += r.get("result", "")
            # not match, read utils the whole result for parsing
            if not_match is False:
                continue
            action = re.search(f"{_RESPONSE_ACTION_PREFIX}(\w+)", current_resp_result)
            if action:
                not_match = False
            elif len(current_resp_result) > len(_RESPONSE_ACTION_PREFIX):
                r.body["result"] = current_resp_result
                not_match = True
                yield r

        action_input = re.search(
            f"{_RESPONSE_ACTION_INPUT_PREFIX}(.+)", current_resp_result
        )
        # match the function call
        if action and action_input:
            assert last_message is not None
            last_message.body["function_call"] = {
                "name": action.group(1),
                "arguments": action_input.group(1),
            }
            last_message.body["result"] = ""
            yield last_message

    async def _convert_function_call_stream_response_async(
        self, async_iter: AsyncIterator[QfResponse]
    ) -> AsyncIterator[QfResponse]:
        not_match: Optional[bool] = None
        current_resp_result = ""
        last_message: Optional[QfResponse] = None
        async for r in async_iter:
            last_message = r
            if not_match:
                yield r
                continue

            current_resp_result += r.get("result", "")
            if not_match is False:
                continue

            action = re.search(f"{_RESPONSE_ACTION_PREFIX}(\w+)", current_resp_result)
            if action:
                not_match = False
            elif len(current_resp_result) > len(_RESPONSE_ACTION_PREFIX):
                r.body["result"] = current_resp_result
                not_match = True
                yield r

        action_input = re.search(
            f"{_RESPONSE_ACTION_INPUT_PREFIX}(.+)", current_resp_result
        )
        if action and action_input:
            assert last_message is not None
            last_message.body["function_call"] = {
                "name": action.group(1),
                "arguments": action_input.group(1),
            }
            last_message.body["result"] = ""
            yield last_message

    def _convert_function_call_response(self, resp: QfResponse) -> QfResponse:
        # parse response content
        action_content = resp.body.get("result", "")
        action = re.search(f"{_RESPONSE_ACTION_PREFIX}(\w+)", action_content)
        action_input = re.search(f"{_RESPONSE_ACTION_INPUT_PREFIX}(.+)", action_content)

        # update QfResponse
        if action and action_input:
            resp.body["function_call"] = {
                "name": action.group(1),
                "arguments": action_input.group(1),
            }
            resp.body["result"] = ""
        return resp

    async def ado(
        self,
        messages: Union[List[Dict], QfMessages],
        functions: List[Dict] = [],
        **kwargs: Any,
    ) -> Union[QfResponse, AsyncIterator[QfResponse]]:
        """
        Perform chat-based language generation using user-supplied messages.

        Parameters:
          messages (Union[List[Dict], QfMessages]):
            A list of messages in the conversation including the one from system. Each
            message should be a dictionary containing 'role' and 'content' keys,
            representing the role (either 'user', or 'assistant') and content of the
            message, respectively. Alternatively, you can provide a QfMessages object
            for convenience.
          functions (List[Dict]):
            A list of functions that will be used in function calling.
          kwargs (Any):
            Additional keyword arguments that can be passed to customize the request.

        Example:
        ```
        func_list = [{
            "name": "function_name",
            "description": "description_of_function",
            "parameters":{
                "type":"object",
                "properties":{
                    "param1":{
                        "type":"string",
                        "description": "desc of params xxx"
                    }
                },
                "required":["param1"]
            }
        }]
        await Function().ado(messages = ..., functions=func_list)
        ```

        """
        if isinstance(messages, QfMessages):
            temp_messages = messages._to_list()
        else:
            temp_messages = messages
        for k in [
            "auto_concat_truncate",
            "truncated_continue_prompt",
            "truncate_overlong_msgs",
        ]:
            if k in kwargs:
                del kwargs[k]

        for k in ["request_id"]:
            if k in kwargs and kwargs.get(k) is None:
                del kwargs[k]

        if not functions:
            # 没有传入functions，不特殊处理，直接走普通的base_resource请求模式
            kwargs["messages"] = temp_messages
            return await super()._ado(**kwargs)
        self._render_query(query=kwargs, messages=temp_messages, functions=functions)

        resp = await super()._ado(**kwargs)
        if isinstance(resp, QfResponse):
            return self._convert_function_call_response(resp)
        elif isinstance(resp, AsyncIterator):
            return self._convert_function_call_stream_response_async(resp)
        else:
            raise ValueError(f"Invalid type of response. {type(resp)}")<|MERGE_RESOLUTION|>--- conflicted
+++ resolved
@@ -55,8 +55,6 @@
 
 
 class FunctionV2(BaseResourceV2):
-<<<<<<< HEAD
-=======
     """
     QianFan Function is an agent for calling QianFan
     ChatCompletion with function call API.
@@ -203,155 +201,7 @@
             return _prompt
 
         return _render(prompt_template, variables, **kwargs)
-
-
-class Function(BaseResourceV1, BaseFunction):
->>>>>>> 898ca2ad
-    """
-    QianFan Function is an agent for calling QianFan
-    ChatCompletion with function call API.
-    """
-
-    def _api_path(self) -> str:
-        return Consts.ChatV2API
-
-    def do(
-        self,
-        messages: Union[List[Dict], QfMessages],
-        model: Optional[str] = None,
-        endpoint: Optional[str] = None,
-        stream: bool = False,
-        retry_count: int = DefaultValue.RetryCount,
-        request_timeout: float = DefaultValue.RetryTimeout,
-        request_id: Optional[str] = None,
-        backoff_factor: float = DefaultValue.RetryBackoffFactor,
-        auto_concat_truncate: bool = False,
-        truncated_continue_prompt: str = DefaultValue.TruncatedContinuePrompt,
-        truncate_overlong_msgs: bool = False,
-        **kwargs: Any,
-    ) -> Union[QfResponse, Iterator[QfResponse]]:
-        if isinstance(messages, QfMessages):
-            messages = messages._to_list()
-        return self._do(
-            messages=messages,
-            model=model,
-            stream=stream,
-            retry_count=retry_count,
-            request_timeout=request_timeout,
-            request_id=request_id,
-            backoff_factor=backoff_factor,
-            **kwargs,
-        )
-
-    async def ado(
-        self,
-        messages: Union[List[Dict], QfMessages],
-        model: Optional[str] = None,
-        endpoint: Optional[str] = None,
-        stream: bool = False,
-        retry_count: int = DefaultValue.RetryCount,
-        request_timeout: float = DefaultValue.RetryTimeout,
-        request_id: Optional[str] = None,
-        backoff_factor: float = DefaultValue.RetryBackoffFactor,
-        auto_concat_truncate: bool = False,
-        truncated_continue_prompt: str = DefaultValue.TruncatedContinuePrompt,
-        truncate_overlong_msgs: bool = False,
-        **kwargs: Any,
-    ) -> Union[QfResponse, AsyncIterator[QfResponse]]:
-        if isinstance(messages, QfMessages):
-            messages = messages._to_list()
-        return await self._ado(
-            messages=messages,
-            model=model,
-            stream=stream,
-            retry_count=retry_count,
-            request_timeout=request_timeout,
-            request_id=request_id,
-            backoff_factor=backoff_factor,
-            **kwargs,
-        )
-
-    @classmethod
-    def _default_model(cls) -> str:
         return "ernie-func-8k"
-
-
-class BaseFunction:
-    def _render_query(
-        self, query: Dict[str, Any], messages: List[Dict], functions: List[Dict]
-    ) -> None:
-        functions_schemas = self._render_functions_prompt(functions)
-        messages[0] = self._render_user_query_msg(
-            messages[0], functions=functions_schemas
-        )
-
-        # render function message:
-        for i, msg in enumerate(messages):
-            if msg["role"] == "function":
-                msg["role"] = "user"
-                msg.pop("name")
-            elif msg["role"] == "assistant" and msg.get("function_call"):
-                messages[i] = self._render_assistant_msg(msg)
-
-        query["messages"] = messages
-        if "functions" in query:
-            query.pop("functions")
-
-    def _render_assistant_msg(self, msg: Dict) -> Dict:
-        function_call = msg.get("function_call", {})
-        msg["content"] = self._render_prompt(
-            _DEFAULT_FUNCTION_CALL_PROMPT,
-            _PROMPT_IDENTIFIER,
-            name=function_call.get("name"),
-            input=function_call.get("arguments"),
-        )
-        msg.pop("function_call")
-        return msg
-
-    def _render_functions_prompt(self, functions: List[Dict]) -> str:
-        functions_prompt = []
-        for f in functions:
-            functions_prompt.append(
-                self._render_prompt(
-                    _DEFAULT_FUNCTIONS_SCHEMA_PROMPT,
-                    _PROMPT_IDENTIFIER,
-                    name=f.get("name"),
-                    description=f.get("description"),
-                    parameters=json.dumps(f.get("parameters", {}), ensure_ascii=False),
-                )
-            )
-
-        return _SPLIT_FUNCTIONS_SCHEMAS.join(functions_prompt)
-
-    def _render_user_query_msg(self, msg: Dict, **kwargs: Any) -> Dict:
-        return {
-            "role": "user",
-            "content": self._render_prompt(
-                _DEFAULT_FUNCTIONS_ENHANCE_PROMPT,
-                _PROMPT_IDENTIFIER,
-                functions=kwargs.get("functions"),
-                query=msg["content"],
-            ),
-        }
-
-    def _render_prompt(
-        self, prompt_template: str, identifier: str, **kwargs: Any
-    ) -> str:
-        from qianfan.resources.console.prompt import Prompt as PromptResource
-
-        variables = PromptResource._extract_variables(prompt_template, identifier)
-
-        def _render(_prompt: str, _vars: List[str], **kwargs: Any) -> str:
-            left_id, right_id = PromptResource._split_identifier(identifier)
-            for v in _vars:
-                if v not in kwargs:
-                    raise errors.InvalidArgumentError(
-                        f"functions prompt variable `{v}` is not provided"
-                    )
-                _prompt = _prompt.replace(f"{left_id}{v}{right_id}", str(kwargs[v]))
-            return _prompt
-
-        return _render(prompt_template, variables, **kwargs)
 
 
 class Function(BaseResourceV1, BaseFunction):
