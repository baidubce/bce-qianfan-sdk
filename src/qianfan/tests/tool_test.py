# Copyright (c) 2023 Baidu, Inc. All Rights Reserved.
#
# Licensed under the Apache License, Version 2.0 (the "License");
# you may not use this file except in compliance with the License.
# You may obtain a copy of the License at
#
#     http://www.apache.org/licenses/LICENSE-2.0
#
# Unless required by applicable law or agreed to in writing, software
# distributed under the License is distributed on an "AS IS" BASIS,
# WITHOUT WARRANTIES OR CONDITIONS OF ANY KIND, either express or implied.
# See the License for the specific language governing permissions and
# limitations under the License.

"""
    Unit test for Tool
"""
from typing import List, Optional, Type

import qianfan
from qianfan.components.tool.baidu_search_tool import BaiduSearchTool
from qianfan.components.tool.base_tool import BaseTool, ToolParameter
from qianfan.utils.utils import check_package_installed


def test_tool_base():
    class TestTool(BaseTool):
        name: str = "test_tool"
        description: str = "test tool"
        parameters: List[ToolParameter] = [
            ToolParameter(
                name="test_param",
                type="string",
                description="test param",
                required=True,
            )
        ]

        def run(self, parameters=None):
            pass

    tool = TestTool()
    assert tool.name == "test_tool"
    assert tool.description == "test tool"
    assert tool.parameters[0] == ToolParameter(
        name="test_param",
        type="string",
        description="test param",
        required=True,
    )


def test_tool_run():
    class TestTool(BaseTool):
        name: str = "test_tool"
        description: str = "test tool"
        parameters: List[ToolParameter] = [
            ToolParameter(
                name="test_param",
                type="string",
                description="test param",
                required=True,
            )
        ]

        def run(self, parameters=None):
            return "run test_param " + parameters["test_param"]

    tool = TestTool()
    assert tool.run({"test_param": "value"}) == "run test_param value"


def test_tool_to_function_call_schema():
    class TestTool(BaseTool):
        name: str = "test_tool"
        description: str = "test tool"
        parameters: List[ToolParameter] = [
            ToolParameter(
                name="test_param",
                type="string",
                description="test param",
                required=True,
            )
        ]

        def __init__(self):
            pass

        def run(self, parameters=None):
            return parameters["test_param"]

    tool = TestTool()
    assert tool.to_function_call_schema() == {
        "name": "test_tool",
        "description": "test tool",
        "parameters": {
            "type": "object",
            "properties": {
                "test_param": {"type": "string", "description": "test param"}
            },
            "required": ["test_param"],
        },
    }


def test_tool_from_langchain_tool():
    if not check_package_installed("langchain"):
        return

    from langchain.tools.base import BaseTool as LangchainBaseTool
    from pydantic.v1 import BaseModel, Field

    class CalculatorToolSchema(BaseModel):
        a: int = Field(description="a description")
        b: int = Field(description="b description")
        prefix: Optional[str] = Field(description="prefix description")

    class CalculatorTool(LangchainBaseTool):
        name: str = "calculator"
        description: str = "calculator description"
        args_schema: Type[BaseModel] = CalculatorToolSchema

        def _run(self, a: int, b: int, prefix: Optional[str] = None):
            return a + b if prefix is None else prefix + str(a + b)

    tool = BaseTool.from_langchain_tool(CalculatorTool())
    assert tool.name == "calculator"
    assert tool.description == "calculator description"
    assert len(tool.parameters) == 3
    assert tool.parameters[0] == ToolParameter(
        name="a", type="integer", description="a description", required=True
    )
    assert tool.parameters[1] == ToolParameter(
        name="b", type="integer", description="b description", required=True
    )
    assert tool.parameters[2] == ToolParameter(
        name="prefix", type="string", description="prefix description", required=False
    )
    assert tool.run({"a": 1, "b": 2}) == 3
    assert tool.run({"a": 1, "b": 2, "prefix": "result: "}) == "result: 3"


def test_tool_from_langchain_func_tool():
    if not check_package_installed("langchain"):
        return

    from langchain.tools.base import Tool as LangchainTool
    from pydantic.v1 import BaseModel, Field

    def hello(a: str, b: str) -> str:
        return f"hello {a} {b}"

    class FuncToolSchema(BaseModel):
        a: str = Field(description="a description")
        b: str = Field(description="b description")

    tool = BaseTool.from_langchain_tool(
        LangchainTool.from_function(
            func=hello,
            name="hello",
            description="hello description",
            args_schema=FuncToolSchema,
        )
    )

    assert tool.name == "hello"
    assert tool.description == "hello description"
    assert len(tool.parameters) == 2
    assert tool.parameters[0] == ToolParameter(
        name="a", type="string", description="a description", required=True
    )
    assert tool.parameters[1] == ToolParameter(
        name="b", type="string", description="b description", required=True
    )
    assert tool.run({"a": "1", "b": "2"}) == "hello 1 2"


def test_tool_from_langchain_decorator_tool():
    if not check_package_installed("langchain"):
        return

    from langchain.tools.base import tool

    @tool
    def hello_tool(
        a: str,
        b: str,
    ) -> str:
        """Say hello"""
        return f"hello {a} {b}"

    tool = BaseTool.from_langchain_tool(hello_tool)

    assert tool.name == "hello_tool"
    assert tool.description == "hello_tool(a: str, b: str) -> str - Say hello"
    assert len(tool.parameters) == 2
    assert tool.parameters[0] == ToolParameter(name="a", type="string", required=True)
    assert tool.parameters[1] == ToolParameter(name="b", type="string", required=True)
    assert tool.run({"a": "1", "b": "2"}) == "hello 1 2"


def test_parameter_base():
    parameter = ToolParameter(
        name="test_param",
        type="string",
        description="test param",
        required=True,
    )
    assert parameter.name == "test_param"
    assert parameter.type == "string"
    assert parameter.description == "test param"
    assert parameter.required


def test_parameter_to_json_schema():
    parameter = ToolParameter(
        name="test_param",
        type="string",
        description="test param",
    )
    assert parameter.to_json_schema() == {"type": "string", "description": "test param"}


def test_nested_parameter_to_json_schema():
    parameter = ToolParameter(
        name="test_param",
        type="object",
        description="test param",
        properties=[
            ToolParameter(
                name="required_nested_param",
                type="string",
                description="required nested param",
                required=True,
            ),
            ToolParameter(
                name="nested_param",
                type="string",
                description="nested param",
                required=False,
            ),
            ToolParameter(
                name="nested_object",
                type="object",
                description="nested object",
                properties=[
                    ToolParameter(
                        name="nested_int_param",
                        type="integer",
                        description="nested int param",
                        required=True,
                    ),
                ],
                required=True,
            ),
        ],
    )
    assert parameter.to_json_schema() == {
        "type": "object",
        "description": "test param",
        "properties": {
            "required_nested_param": {
                "type": "string",
                "description": "required nested param",
            },
            "nested_param": {
                "type": "string",
                "description": "nested param",
            },
            "nested_object": {
                "type": "object",
                "description": "nested object",
                "properties": {
                    "nested_int_param": {
                        "type": "integer",
                        "description": "nested int param",
                    }
                },
                "required": ["nested_int_param"],
            },
        },
        "required": ["required_nested_param", "nested_object"],
    }


def test_baidu_search_tool():
<<<<<<< HEAD
    tool = BaiduSearchTool()
=======
    tool = BaiduSearchTool(with_reference=True)
>>>>>>> 657c7381
    res = tool.run({"search_query": "上海天气"})
    assert (
        res["summary"]
        == "**上海今天天气是晴转阴，气温在-4℃到1℃之间，风向无持续风向，"
        "风力小于3级，空气质量优**^[1]^。"
    )
    assert res["reference"] == [
        {
            "index": 1,
            "url": "http://www.weather.com.cn/weather/101020100.shtml",
            "title": "上海天气预报_一周天气预报",
        },
        {
            "index": 2,
            "url": "https://m.tianqi.com/shanghai/15/",
            "title": "上海天气预报15天_上海天气预报15天查询,上海未来15天天 ...",
        },
    ]

    tool = BaiduSearchTool()
<<<<<<< HEAD
=======
    res = tool.run({"search_query": "上海天气"})
    assert (
        res
        == "**上海今天天气是晴转阴，气温在-4℃到1℃之间，风向无持续风向，"
        "风力小于3级，空气质量优**^[1]^。"
    )

    tool = BaiduSearchTool(with_reference=True)
>>>>>>> 657c7381
    res = tool.run({"search_query": "no_search"})
    assert res["reference"] == []

    client = qianfan.Completion()
<<<<<<< HEAD
    tool = BaiduSearchTool(client=client)
=======
    tool = BaiduSearchTool(client=client, with_reference=True)
>>>>>>> 657c7381
    res = tool.run({"search_query": "上海天气"})
    assert (
        res["summary"]
        == "**上海今天天气是晴转阴，气温在-4℃到1℃之间，风向无持续风向，"
        "风力小于3级，空气质量优**^[1]^。"
    )
    assert res["reference"] == [
        {
            "index": 1,
            "url": "http://www.weather.com.cn/weather/101020100.shtml",
            "title": "上海天气预报_一周天气预报",
        },
        {
            "index": 2,
            "url": "https://m.tianqi.com/shanghai/15/",
            "title": "上海天气预报15天_上海天气预报15天查询,上海未来15天天 ...",
        },
    ]<|MERGE_RESOLUTION|>--- conflicted
+++ resolved
@@ -284,11 +284,7 @@
 
 
 def test_baidu_search_tool():
-<<<<<<< HEAD
-    tool = BaiduSearchTool()
-=======
     tool = BaiduSearchTool(with_reference=True)
->>>>>>> 657c7381
     res = tool.run({"search_query": "上海天气"})
     assert (
         res["summary"]
@@ -309,8 +305,6 @@
     ]
 
     tool = BaiduSearchTool()
-<<<<<<< HEAD
-=======
     res = tool.run({"search_query": "上海天气"})
     assert (
         res
@@ -319,16 +313,11 @@
     )
 
     tool = BaiduSearchTool(with_reference=True)
->>>>>>> 657c7381
     res = tool.run({"search_query": "no_search"})
     assert res["reference"] == []
 
     client = qianfan.Completion()
-<<<<<<< HEAD
-    tool = BaiduSearchTool(client=client)
-=======
     tool = BaiduSearchTool(client=client, with_reference=True)
->>>>>>> 657c7381
     res = tool.run({"search_query": "上海天气"})
     assert (
         res["summary"]
