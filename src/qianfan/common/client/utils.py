--- conflicted
+++ resolved
@@ -13,19 +13,12 @@
 # limitations under the License.
 
 from datetime import datetime
-<<<<<<< HEAD
 from enum import Enum
 from typing import Any, Dict, Optional, Type, TypeVar
 
 import click
 import typer
-from rich import print
-=======
-from typing import Any, Dict, Optional, Type, TypeVar
-
-import typer
 from rich import print as rprint
->>>>>>> 9a523b9d
 
 import qianfan
 from qianfan.resources.llm.base import BaseResource
@@ -45,13 +38,9 @@
     """
     Print an error message in the console.
     """
-<<<<<<< HEAD
-    print(f"[bold red]ERROR[/bold red]: {msg}")
+    rprint(f"[bold red]ERROR[/bold red]: {msg}")
     if exit:
         raise typer.Exit(1)
-=======
-    rprint(f"[bold red]ERROR[/bold red]: {msg}")
->>>>>>> 9a523b9d
 
 
 def print_warn_msg(msg: str) -> None:
@@ -65,14 +54,14 @@
     """
     Print an info message in the console.
     """
-    print(f"[bold]INFO[/bold]: {msg}")
+    rprint(f"[bold]INFO[/bold]: {msg}")
 
 
 def print_success_msg(msg: str) -> None:
     """
     Print a success message in the console.
     """
-    print(f"[bold green]SUCCESS[/bold green]: {msg}")
+    rprint(f"[bold green]SUCCESS[/bold green]: {msg}")
 
 
 def create_client(
@@ -94,7 +83,6 @@
     return time.strftime("%Y%m%d_%H%M%S")
 
 
-<<<<<<< HEAD
 def enum_list(enum_type: Type[Enum]) -> list:
     """
     Return a list of the enum values.
@@ -139,7 +127,8 @@
         global_config.SECRET_KEY,
     )
     return region
-=======
+
+
 def list_model_callback(
     ctx: typer.Context, param: typer.CallbackParam, value: bool
 ) -> None:
@@ -165,5 +154,4 @@
     callback=list_model_callback,
     is_eager=True,
     help="Print supported models.",
-)
->>>>>>> 9a523b9d
+)