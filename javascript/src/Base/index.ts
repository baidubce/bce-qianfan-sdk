// Copyright (c) 2024 Baidu, Inc. All Rights Reserved.
//
// Licensed under the Apache License, Version 2.0 (the "License");
// you may not use this file except in compliance with the License.
// You may obtain a copy of the License at
//
//     http://www.apache.org/licenses/LICENSE-2.0
//
// Unless required by applicable law or agreed to in writing, software
// distributed under the License is distributed on an "AS IS" BASIS,
// WITHOUT WARRANTIES OR CONDITIONS OF ANY KIND, either express or implied.
// See the License for the specific language governing permissions and
// limitations under the License.

import HttpClient from '../HttpClient';
import Fetch, {FetchConfig} from '../Fetch/index';
import {DEFAULT_HEADERS} from '../constant';
import {getAccessTokenUrl, getIAMConfig, getDefaultConfig, getPath, getCurrentEnvironment} from '../utils';
import {Resp, AsyncIterableType, AccessTokenResp} from '../interface';
import DynamicModelEndpoint from '../DynamicModelEndpoint';

export class BaseClient {
    protected controller: AbortController;
    protected qianfanAk?: string;
    protected qianfanSk?: string;
    protected qianfanAccessKey?: string;
    protected qianfanSecretKey?: string;
    protected qianfanBaseUrl?: string;
    protected qianfanConsoleApiBaseUrl?: string;
    protected qianfanLlmApiRetryTimeout?: string;
    protected qianfanLlmApiRetryBackoffFactor?: string;
    protected qianfanLlmApiRetryCount?: string;
    protected qianfanLlmRetryMaxWaitInterval?: string;
    protected Endpoint?: string;
    protected headers = DEFAULT_HEADERS;
    protected fetchInstance;
    protected fetchConfig: FetchConfig;
    protected enableOauth: boolean;
    access_token = '';
    expires_in = 0;

    constructor(options?: {
        QIANFAN_AK?: string;
        QIANFAN_SK?: string;
        QIANFAN_ACCESS_KEY?: string;
        QIANFAN_SECRET_KEY?: string;
        QIANFAN_BASE_URL?: string;
        QIANFAN_CONSOLE_API_BASE_URL?: string;
        QIANFAN_LLM_API_RETRY_TIMEOUT?: string;
        QIANFAN_LLM_API_RETRY_BACKOFF_FACTOR?: string;
        QIANFAN_LLM_API_RETRY_COUNT?: string;
        QIANFAN_LLM_RETRY_MAX_WAIT_INTERVAL?: string;
        ENABLE_OAUTH: boolean;
        Endpoint?: string;
    }) {
        const defaultConfig = getDefaultConfig();
        this.qianfanAk = options?.QIANFAN_AK ?? defaultConfig.QIANFAN_AK;
        this.qianfanSk = options?.QIANFAN_SK ?? defaultConfig.QIANFAN_SK;
        this.qianfanAccessKey = options?.QIANFAN_ACCESS_KEY ?? defaultConfig.QIANFAN_ACCESS_KEY;
        this.qianfanSecretKey = options?.QIANFAN_SECRET_KEY ?? defaultConfig.QIANFAN_SECRET_KEY;
        this.Endpoint = options?.Endpoint;
        this.qianfanBaseUrl = options?.QIANFAN_BASE_URL ?? defaultConfig.QIANFAN_BASE_URL;
        this.qianfanConsoleApiBaseUrl
            = options?.QIANFAN_CONSOLE_API_BASE_URL ?? defaultConfig.QIANFAN_CONSOLE_API_BASE_URL;
        this.qianfanLlmApiRetryTimeout
            = options?.QIANFAN_LLM_API_RETRY_TIMEOUT ?? defaultConfig.QIANFAN_LLM_API_RETRY_TIMEOUT;
        this.qianfanLlmApiRetryBackoffFactor
            = options?.QIANFAN_LLM_API_RETRY_BACKOFF_FACTOR ?? defaultConfig.QIANFAN_LLM_API_RETRY_BACKOFF_FACTOR;
        this.qianfanLlmApiRetryCount
            = options?.QIANFAN_LLM_API_RETRY_COUNT ?? defaultConfig.QIANFAN_LLM_API_RETRY_COUNT;
        this.enableOauth = options?.ENABLE_OAUTH ?? defaultConfig.ENABLE_OAUTH;
        this.controller = new AbortController();
        this.fetchInstance = new Fetch({
            maxRetries: Number(this.qianfanLlmApiRetryCount),
            timeout: Number(this.qianfanLlmApiRetryTimeout),
            backoffFactor: Number(this.qianfanLlmApiRetryBackoffFactor),
            retryMaxWaitInterval: Number(this.qianfanLlmRetryMaxWaitInterval),
        });
    }

    /**
     * 使用 AK，SK 生成鉴权签名（Access Token）
     * @return string 鉴权签名信息（Access Token）
     */

    private async getAccessToken(): Promise<AccessTokenResp> {
        const url = getAccessTokenUrl(this.qianfanAk, this.qianfanSk, this.qianfanBaseUrl);
        try {
            const resp = await this.fetchInstance.makeRequest(url, {
                headers: this.headers,
                method: 'POST',
            });
            this.access_token = resp.access_token ?? '';
            this.expires_in = resp.expires_in + Date.now() / 1000;
            return {
                access_token: resp.access_token,
                expires_in: resp.expires_in,
            };
        }
        catch (error) {
            const error_msg = `Failed to get access token: ${error && error.message}`;
            throw new Error(error_msg);
        }
    }

    /**
     * 获取 IAM 路径 （配置proxy情况下）
     *
     * @param type 路径类型
     * @param model 模型名称
     * @returns 返回 IAM 路径
     * @throws 当 qianfanBaseUrl 包含 'aip.baidubce.com' 时，抛出错误提示设置 proxy 的 baseUrl
     * @throws 当 qianfanConsoleApiBaseUrl 未设置时，抛出错误提示未设置 qianfanConsoleApiBaseUrl
     * @throws 当 Endpoint 未设置且 qianfanConsoleApiBaseUrl 不包含 'qianfan.baidubce.com' 时，抛出错误提示未设置 Endpoint
     */
    private async getIAMPath(type, model) {
        if (this.qianfanBaseUrl.includes('aip.baidubce.com')) {
            throw new Error('请设置proxy的baseUrl');
        }
        const dynamicModelEndpoint = new DynamicModelEndpoint(
            null,
            this.qianfanConsoleApiBaseUrl,
            this.qianfanBaseUrl
        );
        return await dynamicModelEndpoint.getEndpoint(type, model);
    }

    public async getAllModels(type): Promise<string[]> {
        const dynamicModelEndpoint = new DynamicModelEndpoint(
            null,
            this.qianfanConsoleApiBaseUrl,
            this.qianfanBaseUrl
        );
        const map = await dynamicModelEndpoint.getDynamicMap(type);
        const keysArray: string[] = Array.from(map.keys()); // 将Map的键转换为数组
        return keysArray;
    }

    protected async sendRequest(
        type: string,
        model: string,
        AKPath: string,
        requestBody: string,
        stream = false
    ): Promise<Resp | AsyncIterableType> {
        let fetchOptions;
        // 如果enableOauth开启， 则放开鉴权
<<<<<<< HEAD
        if (this.enableOauth) {
=======
        if (getCurrentEnvironment() === 'node' || this.enableOauth) {
>>>>>>> 319bed06
            // 检查鉴权信息
            if (!(this.qianfanAccessKey && this.qianfanSecretKey) && !(this.qianfanAk && this.qianfanSk)) {
                throw new Error('请设置AK/SK或QIANFAN_ACCESS_KEY/QIANFAN_SECRET_KEY');
            }
            // IAM鉴权
            if (this.qianfanAccessKey && this.qianfanSecretKey) {
                const config = getIAMConfig(this.qianfanAccessKey, this.qianfanSecretKey, this.qianfanBaseUrl);
                const client = new HttpClient(config);
                const dynamicModelEndpoint = new DynamicModelEndpoint(
                    client,
                    this.qianfanConsoleApiBaseUrl,
                    this.qianfanBaseUrl
                );
                let IAMPath = '';
                if (this.Endpoint) {
                    IAMPath = getPath({
                        Authentication: 'IAM',
                        api_base: this.qianfanBaseUrl,
                        endpoint: this.Endpoint,
                        type,
                    });
                }
                else {
                    IAMPath = await dynamicModelEndpoint.getEndpoint(type, model);
                }
                if (!IAMPath) {
                    throw new Error(`${model} is not supported`);
                }
                fetchOptions = await client.getSignature({
                    httpMethod: 'POST',
                    path: IAMPath,
                    body: requestBody,
                    headers: this.headers,
                });
            }
            // AK/SK鉴权
            if (this.qianfanAk && this.qianfanSk) {
                if (this.expires_in < Date.now() / 1000) {
                    await this.getAccessToken();
                }
                const url = `${AKPath}?access_token=${this.access_token}`;
                fetchOptions = {
                    url: url,
                    method: 'POST',
                    headers: this.headers,
                    body: requestBody,
                };
            }
        }
        else {
            // 设置了proxy url走prxoy
            const IAMPath = await this.getIAMPath(type, model);
            if (!IAMPath) {
                throw new Error(`${model} is not supported`);
            }
            fetchOptions = {
                url: `${this.qianfanBaseUrl}${IAMPath}`,
                method: 'POST',
                headers: this.headers,
                body: requestBody,
            };
        }
        try {
            const {url, ...rest} = fetchOptions;
            const resp = await this.fetchInstance.makeRequest(url, {...rest, stream});
            return resp;
        }
        catch (error) {
            throw error;
        }
    }
}<|MERGE_RESOLUTION|>--- conflicted
+++ resolved
@@ -145,11 +145,8 @@
     ): Promise<Resp | AsyncIterableType> {
         let fetchOptions;
         // 如果enableOauth开启， 则放开鉴权
-<<<<<<< HEAD
-        if (this.enableOauth) {
-=======
         if (getCurrentEnvironment() === 'node' || this.enableOauth) {
->>>>>>> 319bed06
+
             // 检查鉴权信息
             if (!(this.qianfanAccessKey && this.qianfanSecretKey) && !(this.qianfanAk && this.qianfanSk)) {
                 throw new Error('请设置AK/SK或QIANFAN_ACCESS_KEY/QIANFAN_SECRET_KEY');
