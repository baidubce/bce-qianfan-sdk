{
 "cells": [
  {
   "attachments": {},
   "cell_type": "markdown",
   "metadata": {},
   "source": [
    "# Trainer\n",
    "千帆Python SDK 在使用[resource API实现发起训练微调](./api_based_finetune.ipynb)之外，还提供了Trainer API，可以更方便地实现一体化的训练微调pipeline。同时提供了状态事件回调函数的注册，通过事件分发实现训练流程状态事件的监控。\n",
    "\n",
    "\n",
    "本例将基于qianfan==0.2.2展示通过Dataset加载本地数据集，并上传到千帆平台，基于ERNIE-Bot-turbo进行fine-tune，并使用Model进行批量跑评估数据，直到最终完成服务发布，并最终实现服务调用的完整过程。"
   ]
  },
  {
   "cell_type": "code",
   "execution_count": null,
   "metadata": {},
   "outputs": [],
   "source": [
    "! pip install \"qianfan>=0.3.0\" -U"
   ]
  },
  {
   "cell_type": "code",
   "execution_count": 1,
   "metadata": {},
   "outputs": [
    {
     "data": {
      "text/plain": [
       "'0.2.7'"
      ]
     },
     "execution_count": 1,
     "metadata": {},
     "output_type": "execute_result"
    }
   ],
   "source": [
    "import qianfan\n",
    "qianfan.__version__"
   ]
  },
  {
   "attachments": {},
   "cell_type": "markdown",
   "metadata": {},
   "source": [
    "## 前置准备\n",
    "- 初始化千帆安全认证AK、SK"
   ]
  },
  {
   "cell_type": "code",
   "execution_count": 2,
   "metadata": {},
   "outputs": [],
   "source": [
    "import os \n",
    "\n",
    "os.environ[\"QIANFAN_ACCESS_KEY\"] = \"your_ak\"\n",
    "os.environ[\"QIANFAN_SECRET_KEY\"] = \"your_sk\""
   ]
  },
  {
   "attachments": {},
   "cell_type": "markdown",
   "metadata": {},
   "source": [
    "#### 导入依赖\n",
    "- `qianfan.trainer.consts` trainer使用中所用到的常量\n",
    "- `qianfan.resources.console.consts` api层面定义的字段常量\n",
    "- `qianfan.trainer.configs` trainer使用所需要的config配置数据类\n",
    "- `qianfan.resources.QfMessages` 用于组装qianfan.ChatCompletion的输入messages\n",
    "- `qianfan.trainer.LLMFinetune` 大语言模型fine-tune任务Trainer实现\n",
    "- `qianfan.dataset.Dataset` 千帆dataset类，用于管理千帆平台、本地、第三方数据集的导入导出，数据清洗等操作"
   ]
  },
  {
   "cell_type": "code",
   "execution_count": null,
   "metadata": {},
   "outputs": [],
   "source": [
    "from qianfan.trainer.consts import ActionState\n",
    "from qianfan.model.consts import ServiceType\n",
    "from qianfan.resources.console import consts as console_consts\n",
    "from qianfan.trainer.configs import TrainConfig\n",
    "from qianfan.model.configs import DeployConfig\n",
    "from qianfan.resources import QfMessages\n",
    "from qianfan.trainer import LLMFinetune\n",
    "from qianfan.dataset import Dataset\n",
    "from qianfan.utils import enable_log\n",
    "import logging\n",
    "\n",
    "enable_log(logging.INFO)"
   ]
  },
  {
   "cell_type": "markdown",
   "metadata": {},
   "source": [
    "## 数据集加载\n",
    "\n",
    "千帆SDK提供了数据集实现帮助我们可以快速的加载本地的数据集到内存，并通过设定DataSource数据源以保存至本地和千帆平台。"
   ]
  },
  {
   "cell_type": "code",
   "execution_count": 3,
   "metadata": {},
   "outputs": [
    {
     "data": {
      "text/plain": [
       "[[{'prompt': '下文中市场价格下降导致市场价格下降事件对应的结果涉及的产品是？在国际奶粉价格下降压力下,国内奶价仍有下降空间',\n",
       "   'response': [['奶']]}],\n",
       " [{'prompt': '下文中市场价格下降导致市场价格下降事件对应的结果涉及的地区是？在国际奶粉价格下降压力下,国内奶价仍有下降空间',\n",
       "   'response': [['国内']]}],\n",
       " [{'prompt': '下文中有哪些因果事件？随着供应缩减，需求回升，高碳铬铁价格企稳回升，预期短期内或仍维持偏强态势，但高碳铬铁产能依然偏向过剩，后期价格弹升空间有限',\n",
       "   'response': [['需求增加导致市场价格提升']]}],\n",
       " [{'prompt': '下文中需求增加导致市场价格提升事件对应的原因涉及的产品是？随着供应缩减，需求回升，高碳铬铁价格企稳回升，预期短期内或仍维持偏强态势，但高碳铬铁产能依然偏向过剩，后期价格弹升空间有限',\n",
       "   'response': [['高碳铬铁']]}],\n",
       " [{'prompt': '下文中需求增加导致市场价格提升事件对应的原因涉及的行业是？随着供应缩减，需求回升，高碳铬铁价格企稳回升，预期短期内或仍维持偏强态势，但高碳铬铁产能依然偏向过剩，后期价格弹升空间有限',\n",
       "   'response': [['我们无法得知，可能需要更多内容说明。']]}],\n",
       " [{'prompt': '下文中需求增加导致市场价格提升事件对应的结果涉及的产品是？随着供应缩减，需求回升，高碳铬铁价格企稳回升，预期短期内或仍维持偏强态势，但高碳铬铁产能依然偏向过剩，后期价格弹升空间有限',\n",
       "   'response': [['高碳铬铁']]}],\n",
       " [{'prompt': '下文中有哪些因果事件？但由于7-ACA市场价格大幅下跌，跌幅超过50%，导致公司相关原料药销售价格随之下跌',\n",
       "   'response': [['市场价格下降导致市场价格下降']]}],\n",
       " [{'prompt': '下文中市场价格下降导致市场价格下降事件对应的原因涉及的产品是？但由于7-ACA市场价格大幅下跌，跌幅超过50%，导致公司相关原料药销售价格随之下跌',\n",
       "   'response': [['7-ACA']]}],\n",
       " [{'prompt': '下文中市场价格下降导致市场价格下降事件对应的结果涉及的产品是？但由于7-ACA市场价格大幅下跌，跌幅超过50%，导致公司相关原料药销售价格随之下跌',\n",
       "   'response': [['原料药']]}],\n",
       " [{'prompt': '下文中市场价格下降导致市场价格下降事件对应的结果涉及的行业是？但由于7-ACA市场价格大幅下跌，跌幅超过50%，导致公司相关原料药销售价格随之下跌',\n",
       "   'response': [['暂不清楚，需要更多信息说明。']]}],\n",
       " [{'prompt': '下文中有哪些因果事件？寒潮导致农产品价格继续攀升', 'response': [['寒潮导致市场价格提升']]}],\n",
       " [{'prompt': '下文中寒潮导致市场价格提升事件对应的结果涉及的产品是？寒潮导致农产品价格继续攀升',\n",
       "   'response': [['农产品']]}],\n",
       " [{'prompt': '下文中有哪些因果事件？而发改委分别在5月10日和6月9日对国内汽柴油价格进行了下调，汽油和柴油零售价格分别累计下调了860和820元/吨，导致石化双雄（尤其是中石化）不仅炼油损逐月扩大、成品油销售受阻并且出现库存跌价',\n",
       "   'response': [['市场价格下降导致销量（消费）减少']]}],\n",
       " [{'prompt': '下文中市场价格下降导致销量（消费）减少事件对应的原因涉及的产品是？而发改委分别在5月10日和6月9日对国内汽柴油价格进行了下调，汽油和柴油零售价格分别累计下调了860和820元/吨，导致石化双雄（尤其是中石化）不仅炼油损逐月扩大、成品油销售受阻并且出现库存跌价',\n",
       "   'response': [['汽油,柴油']]}],\n",
       " [{'prompt': '下文中市场价格下降导致销量（消费）减少事件对应的结果涉及的产品是？而发改委分别在5月10日和6月9日对国内汽柴油价格进行了下调，汽油和柴油零售价格分别累计下调了860和820元/吨，导致石化双雄（尤其是中石化）不仅炼油损逐月扩大、成品油销售受阻并且出现库存跌价',\n",
       "   'response': [['成品油']]}],\n",
       " [{'prompt': '下文中市场价格下降导致销量（消费）减少事件对应的结果涉及的地区是？而发改委分别在5月10日和6月9日对国内汽柴油价格进行了下调，汽油和柴油零售价格分别累计下调了860和820元/吨，导致石化双雄（尤其是中石化）不仅炼油损逐月扩大、成品油销售受阻并且出现库存跌价',\n",
       "   'response': [['从以上文本中我们暂无发现。']]}],\n",
       " [{'prompt': '下文中有哪些因果事件？利润和每股收益大幅下降的主要原因是煤炭价格大幅上涨，导致公司投资的火电企业的煤炭成本大幅增加###但报告期内受煤炭行业去产能改革的影响，公司煤炭前三季度平均采购价格同比上涨44.53%，导致成本涨幅抵消了销售价格的涨幅',\n",
       "   'response': [['市场价格提升导致运营成本提升']]}],\n",
       " [{'prompt': '下文中市场价格提升导致运营成本提升事件对应的原因涉及的产品是？利润和每股收益大幅下降的主要原因是煤炭价格大幅上涨，导致公司投资的火电企业的煤炭成本大幅增加###但报告期内受煤炭行业去产能改革的影响，公司煤炭前三季度平均采购价格同比上涨44.53%，导致成本涨幅抵消了销售价格的涨幅',\n",
       "   'response': [['煤炭']]}],\n",
       " [{'prompt': '下文中市场价格提升导致运营成本提升事件对应的原因涉及的行业是？利润和每股收益大幅下降的主要原因是煤炭价格大幅上涨，导致公司投资的火电企业的煤炭成本大幅增加###但报告期内受煤炭行业去产能改革的影响，公司煤炭前三季度平均采购价格同比上涨44.53%，导致成本涨幅抵消了销售价格的涨幅',\n",
       "   'response': [['以上内容暂无说明。']]}],\n",
       " [{'prompt': '下文中市场价格提升导致运营成本提升事件对应的结果涉及的产品是？利润和每股收益大幅下降的主要原因是煤炭价格大幅上涨，导致公司投资的火电企业的煤炭成本大幅增加###但报告期内受煤炭行业去产能改革的影响，公司煤炭前三季度平均采购价格同比上涨44.53%，导致成本涨幅抵消了销售价格的涨幅',\n",
       "   'response': [['煤炭']]}],\n",
       " [{'prompt': '下文中有哪些因果事件？风险因素:国内外因天气等自然灾害导致用肥量锐减',\n",
       "   'response': [['其他自然灾害导致需求减少']]}],\n",
       " [{'prompt': '下文中其他自然灾害导致需求减少事件对应的原因涉及的产品是？风险因素:国内外因天气等自然灾害导致用肥量锐减',\n",
       "   'response': [['以上内容暂无说明。']]}],\n",
       " [{'prompt': '下文中其他自然灾害导致需求减少事件对应的原因涉及的地区是？风险因素:国内外因天气等自然灾害导致用肥量锐减',\n",
       "   'response': [['国内外']]}],\n",
       " [{'prompt': '下文中其他自然灾害导致需求减少事件对应的结果涉及的产品是？风险因素:国内外因天气等自然灾害导致用肥量锐减',\n",
       "   'response': [['肥']]}],\n",
       " [{'prompt': '下文中有哪些因果事件？东南亚棕榈油减产,原油价格大幅上涨###东南亚棕榈油减产,原油价格大幅上涨###东南亚棕榈油减产，原油价格大幅上涨###东南亚棕榈油减产，原油价格大幅上涨###东南亚棕榈油减产,原油价格大幅上涨###东南亚棕榈油减产，原油价格大幅上涨###东南亚棕榈油减产,原油价格大幅上涨###东南亚棕榈油减产,原油价格大幅上涨###东南亚棕榈油减产,原油价格大幅上涨',\n",
       "   'response': [['供给减少导致市场价格提升']]}],\n",
       " [{'prompt': '下文中供给减少导致市场价格提升事件对应的原因涉及的产品是？东南亚棕榈油减产,原油价格大幅上涨###东南亚棕榈油减产,原油价格大幅上涨###东南亚棕榈油减产，原油价格大幅上涨###东南亚棕榈油减产，原油价格大幅上涨###东南亚棕榈油减产,原油价格大幅上涨###东南亚棕榈油减产，原油价格大幅上涨###东南亚棕榈油减产,原油价格大幅上涨###东南亚棕榈油减产,原油价格大幅上涨###东南亚棕榈油减产,原油价格大幅上涨',\n",
       "   'response': [['棕榈油']]}],\n",
       " [{'prompt': '下文中供给减少导致市场价格提升事件对应的原因涉及的地区是？东南亚棕榈油减产,原油价格大幅上涨###东南亚棕榈油减产,原油价格大幅上涨###东南亚棕榈油减产，原油价格大幅上涨###东南亚棕榈油减产，原油价格大幅上涨###东南亚棕榈油减产,原油价格大幅上涨###东南亚棕榈油减产，原油价格大幅上涨###东南亚棕榈油减产,原油价格大幅上涨###东南亚棕榈油减产,原油价格大幅上涨###东南亚棕榈油减产,原油价格大幅上涨',\n",
       "   'response': [['东南亚']]}],\n",
       " [{'prompt': '下文中供给减少导致市场价格提升事件对应的结果涉及的产品是？东南亚棕榈油减产,原油价格大幅上涨###东南亚棕榈油减产,原油价格大幅上涨###东南亚棕榈油减产，原油价格大幅上涨###东南亚棕榈油减产，原油价格大幅上涨###东南亚棕榈油减产,原油价格大幅上涨###东南亚棕榈油减产，原油价格大幅上涨###东南亚棕榈油减产,原油价格大幅上涨###东南亚棕榈油减产,原油价格大幅上涨###东南亚棕榈油减产,原油价格大幅上涨',\n",
       "   'response': [['原油']]}],\n",
       " [{'prompt': '下文中有哪些因果事件？南美大豆供求宽松对豆类油脂价格利空', 'response': [['供给增加导致负向影响']]}],\n",
       " [{'prompt': '下文中供给增加导致负向影响事件对应的原因涉及的产品是？南美大豆供求宽松对豆类油脂价格利空',\n",
       "   'response': [['大豆']]}],\n",
       " [{'prompt': '下文中供给增加导致负向影响事件对应的原因涉及的地区是？南美大豆供求宽松对豆类油脂价格利空',\n",
       "   'response': [['南美']]}],\n",
       " [{'prompt': '下文中供给增加导致负向影响事件对应的结果涉及的产品是？南美大豆供求宽松对豆类油脂价格利空',\n",
       "   'response': [['豆类油脂']]}]]"
      ]
     },
     "execution_count": 3,
     "metadata": {},
     "output_type": "execute_result"
    }
   ],
   "source": [
    "from qianfan.dataset import Dataset\n",
    "\n",
    "# 加载本地数据集\n",
    "ds: Dataset = Dataset.load(data_file=\"./data/fin_cqa_train.jsonl\")\n",
    "ds.list()"
   ]
  },
  {
   "attachments": {},
   "cell_type": "markdown",
   "metadata": {},
   "source": [
    "从本地数据集上传到BOS"
   ]
  },
  {
   "cell_type": "code",
   "execution_count": null,
   "metadata": {},
   "outputs": [
    {
     "name": "stderr",
     "output_type": "stream",
     "text": [
      "[INFO] [12-08 18:23:51] data_source.py:749 [t:140487811458880]: start to create dataset on qianfan\n",
      "[INFO] [12-08 18:23:52] data_source.py:767 [t:140487811458880]: create dataset on qianfan successfully\n",
      "[INFO] [12-08 18:23:52] schema.py:30 [t:140487811458880]: unpack dataset before validating\n",
      "[INFO] [12-08 18:23:52] dataset.py:817 [t:140487811458880]: list local dataset data by 0\n",
      "[INFO] [12-08 18:23:52] schema.py:33 [t:140487811458880]: pack dataset after validation\n",
      "[INFO] [12-08 18:23:52] dataset.py:171 [t:140487811458880]: export as format: FormatType.Jsonl\n",
      "[INFO] [12-08 18:23:52] dataset.py:183 [t:140487811458880]: enter packed deserialization logic\n",
      "[INFO] [12-08 18:23:52] data_source.py:448 [t:140487811458880]: start to upload data to user BOS\n",
      "[INFO] [12-08 18:23:52] data_source.py:461 [t:140487811458880]: uploading data to user BOS finished\n",
      "[INFO] [12-08 18:23:54] data_source.py:294 [t:140487811458880]: successfully create importing task\n",
      "[INFO] [12-08 18:23:56] data_source.py:297 [t:140487811458880]: polling import task status\n",
      "[INFO] [12-08 18:23:56] data_source.py:304 [t:140487811458880]: import status: 1, keep polling\n",
      "[INFO] [12-08 18:23:58] data_source.py:297 [t:140487811458880]: polling import task status\n",
      "[INFO] [12-08 18:23:59] data_source.py:304 [t:140487811458880]: import status: 1, keep polling\n",
      "[INFO] [12-08 18:24:01] data_source.py:297 [t:140487811458880]: polling import task status\n",
      "[INFO] [12-08 18:24:03] data_source.py:304 [t:140487811458880]: import status: 1, keep polling\n",
      "[INFO] [12-08 18:24:05] data_source.py:297 [t:140487811458880]: polling import task status\n",
      "[INFO] [12-08 18:24:06] data_source.py:307 [t:140487811458880]: import succeed\n"
     ]
    },
    {
     "data": {
      "text/plain": [
       "True"
      ]
     },
     "metadata": {},
     "output_type": "display_data"
    }
   ],
   "source": [
    "# 保存到千帆平台\n",
    "from qianfan.dataset.data_source import QianfanDataSource\n",
    "from qianfan.resources.console import consts as console_consts\n",
    "\n",
    "bos_bucket_name = \"your_bucket_name\"\n",
    "bos_bucket_file_path = \"/sdk_ds/\"\n",
    "qianfan_dataset_name = \"random_sdk_trainer_ds\"\n",
    "\n",
    "# 创建千帆数据集，并上传保存\n",
    "qianfan_data_source = QianfanDataSource.create_bare_dataset(\n",
    "    name=qianfan_dataset_name,\n",
    "    template_type=console_consts.DataTemplateType.NonSortedConversation,\n",
    "    storage_type=console_consts.DataStorageType.PrivateBos,\n",
    "    storage_id=bos_bucket_name,\n",
    "    storage_path=bos_bucket_file_path,\n",
    ")\n",
    "\n",
    "ds = ds.save(qianfan_data_source)"
   ]
  },
  {
   "attachments": {},
   "cell_type": "markdown",
   "metadata": {},
   "source": [
    "### LLMFinetune 训练\n",
    "`LLMFinetune` 实现了SFT逻辑的trainer，它内部组装了SFT所需要的基本`Pipeline`, 用于串联数据->训练->模型发布->服务调用等步骤"
   ]
  },
  {
   "cell_type": "code",
   "execution_count": 6,
   "metadata": {},
   "outputs": [],
   "source": [
    "from qianfan.trainer.consts import PeftType\n",
    "\n",
    "trainer = LLMFinetune(\n",
    "    train_type=\"ERNIE-Speed\",\n",
    "    train_config=TrainConfig(\n",
    "        epoch=1,\n",
    "        learning_rate=0.0003,\n",
    "        max_seq_len=4096,\n",
    "        peft_type=PeftType.LoRA,\n",
    "        logging_steps=1,\n",
    "        warmup_ratio=0.10,\n",
    "        weight_decay=0.0100,\n",
    "        lora_rank=8,\n",
    "        lora_all_linear=\"True\",\n",
    "    ),\n",
    "    dataset=ds,\n",
    ")"
   ]
  },
  {
   "attachments": {},
   "cell_type": "markdown",
   "metadata": {},
   "source": [
    "### 运行任务\n",
    "同步运行trainer，训练直到模型发布完成"
   ]
  },
  {
   "cell_type": "code",
   "execution_count": 7,
   "metadata": {},
   "outputs": [
    {
     "name": "stderr",
     "output_type": "stream",
     "text": [
      "[INFO] [12-08 11:40:06] data_source.py:1044 [t:140481718310720]: data releasing, keep rolling\n",
      "[INFO] [12-08 11:40:12] data_source.py:1044 [t:140481718310720]: data releasing, keep rolling\n",
      "[INFO] [12-08 11:40:15] data_source.py:1044 [t:140481718310720]: data releasing, keep rolling\n",
      "[INFO] [12-08 11:40:18] data_source.py:1044 [t:140481718310720]: data releasing, keep rolling\n",
      "[INFO] [12-08 11:40:22] data_source.py:1053 [t:140481718310720]: data releasing succeeded\n",
      "[INFO] [12-08 11:40:25] actions.py:352 [t:140481718310720]: [train_action] fine-tune running... current status: RUNNING, check vdl report in https://console.bce.baidu.com/qianfan/visualdl/index?displayToken=eyJydW5JZCI6InJ1bi1kdjlqYjNnMW13NWkxdWRqIn0=\n",
      "[INFO] [12-08 11:40:56] actions.py:352 [t:140481718310720]: [train_action] fine-tune running... current status: RUNNING, check vdl report in https://console.bce.baidu.com/qianfan/visualdl/index?displayToken=eyJydW5JZCI6InJ1bi1kdjlqYjNnMW13NWkxdWRqIn0=\n",
      "[INFO] [12-08 11:41:26] actions.py:352 [t:140481718310720]: [train_action] fine-tune running... current status: RUNNING, check vdl report in https://console.bce.baidu.com/qianfan/visualdl/index?displayToken=eyJydW5JZCI6InJ1bi1kdjlqYjNnMW13NWkxdWRqIn0=\n",
      "[INFO] [12-08 11:41:57] actions.py:352 [t:140481718310720]: [train_action] fine-tune running... current status: RUNNING, check vdl report in https://console.bce.baidu.com/qianfan/visualdl/index?displayToken=eyJydW5JZCI6InJ1bi1kdjlqYjNnMW13NWkxdWRqIn0=\n",
      "[INFO] [12-08 11:42:28] actions.py:352 [t:140481718310720]: [train_action] fine-tune running... current status: RUNNING, check vdl report in https://console.bce.baidu.com/qianfan/visualdl/index?displayToken=eyJydW5JZCI6InJ1bi1kdjlqYjNnMW13NWkxdWRqIn0=\n",
      "[INFO] [12-08 11:42:58] actions.py:352 [t:140481718310720]: [train_action] fine-tune running... current status: RUNNING, check vdl report in https://console.bce.baidu.com/qianfan/visualdl/index?displayToken=eyJydW5JZCI6InJ1bi1kdjlqYjNnMW13NWkxdWRqIn0=\n",
      "[INFO] [12-08 12:05:02] actions.py:352 [t:140481718310720]: [train_action] fine-tune running... current status: RUNNING, check vdl report in https://console.bce.baidu.com/qianfan/visualdl/index?displayToken=eyJydW5JZCI6InJ1bi1kdjlqYjNnMW13NWkxdWRqIn0=\n",
      "[INFO] [12-08 12:05:33] actions.py:352 [t:140481718310720]: [train_action] fine-tune running... current status: RUNNING, check vdl report in https://console.bce.baidu.com/qianfan/visualdl/index?displayToken=eyJydW5JZCI6InJ1bi1kdjlqYjNnMW13NWkxdWRqIn0=\n",
      "[INFO] [12-08 12:06:04] actions.py:352 [t:140481718310720]: [train_action] fine-tune running... current status: RUNNING, check vdl report in https://console.bce.baidu.com/qianfan/visualdl/index?displayToken=eyJydW5JZCI6InJ1bi1kdjlqYjNnMW13NWkxdWRqIn0=\n",
      "[INFO] [12-08 12:06:35] actions.py:352 [t:140481718310720]: [train_action] fine-tune running... current status: RUNNING, check vdl report in https://console.bce.baidu.com/qianfan/visualdl/index?displayToken=eyJydW5JZCI6InJ1bi1kdjlqYjNnMW13NWkxdWRqIn0=\n",
      "[INFO] [12-08 12:07:06] actions.py:352 [t:140481718310720]: [train_action] fine-tune running... current status: RUNNING, check vdl report in https://console.bce.baidu.com/qianfan/visualdl/index?displayToken=eyJydW5JZCI6InJ1bi1kdjlqYjNnMW13NWkxdWRqIn0=\n",
      "[INFO] [12-08 12:07:37] actions.py:352 [t:140481718310720]: [train_action] fine-tune running... current status: RUNNING, check vdl report in https://console.bce.baidu.com/qianfan/visualdl/index?displayToken=eyJydW5JZCI6InJ1bi1kdjlqYjNnMW13NWkxdWRqIn0=\n",
      "[INFO] [12-08 12:08:08] actions.py:352 [t:140481718310720]: [train_action] fine-tune running... current status: RUNNING, check vdl report in https://console.bce.baidu.com/qianfan/visualdl/index?displayToken=eyJydW5JZCI6InJ1bi1kdjlqYjNnMW13NWkxdWRqIn0=\n",
      "[INFO] [12-08 12:08:38] actions.py:352 [t:140481718310720]: [train_action] fine-tune running... current status: FINISH, check vdl report in https://console.bce.baidu.com/qianfan/visualdl/index?displayToken=eyJydW5JZCI6InJ1bi1kdjlqYjNnMW13NWkxdWRqIn0=\n",
      "[INFO] [12-08 12:08:38] actions.py:370 [t:140481718310720]: [train_action] fine-tune job has ended: 9098 with status: FINISH\n",
      "[INFO] [12-08 12:08:39] model.py:183 [t:140481718310720]: check train job: 17320/9098 status before publishing model\n",
      "[INFO] [12-08 12:08:39] model.py:198 [t:140481718310720]: model publishing keep polling, current status FINISH\n",
      "[INFO] [12-08 12:08:40] model.py:232 [t:140481718310720]: model ready to publish\n",
      "[INFO] [12-08 12:08:40] model.py:238 [t:140481718310720]: check model publish status: Creating\n",
      "[INFO] [12-08 12:09:11] model.py:238 [t:140481718310720]: check model publish status: Ready\n",
      "[INFO] [12-08 12:09:11] model.py:240 [t:140481718310720]: model 10268/12722 published successfully\n"
     ]
    },
    {
     "data": {
      "text/plain": [
       "<qianfan.trainer.finetune.LLMFinetune at 0x7fc40aa51850>"
      ]
     },
     "execution_count": 7,
     "metadata": {},
     "output_type": "execute_result"
    }
   ],
   "source": [
    "trainer.run()"
   ]
  },
  {
   "attachments": {},
   "cell_type": "markdown",
   "metadata": {},
   "source": [
    "获取finetune任务输出："
   ]
  },
  {
   "cell_type": "code",
   "execution_count": 8,
   "metadata": {},
   "outputs": [
    {
     "data": {
      "text/plain": [
       "{'task_id': 17320,\n",
       " 'job_id': 9098,\n",
       " 'model_id': 'am-cmyddmcb0b1e',\n",
       " 'model_version_id': 'amv-7598fwf39uf2',\n",
       " 'model': <qianfan.trainer.model.Model at 0x7fc40ac23ad0>}"
      ]
     },
     "execution_count": 8,
     "metadata": {},
     "output_type": "execute_result"
    }
   ],
   "source": [
    "trainer.output"
   ]
  },
  {
   "attachments": {},
   "cell_type": "markdown",
   "metadata": {},
   "source": [
    "### 运行批量评估推理\n",
    "Model支持模型批量运行评估数据集，并保存到千帆平台"
   ]
  },
  {
   "attachments": {},
   "cell_type": "markdown",
   "metadata": {},
   "source": [
    "调用Fine-tune得到的Model对象的`batch_run_on_qianfan`发起批量任务，这可能会持续数十分钟"
   ]
  },
  {
   "cell_type": "code",
   "execution_count": 17,
   "metadata": {},
   "outputs": [
    {
     "name": "stderr",
     "output_type": "stream",
     "text": [
      "[INFO] [12-08 12:22:22] model.py:295 [t:140481718310720]: start to create evaluation task in model\n",
      "[INFO] [12-08 12:22:25] model.py:319 [t:140481718310720]: start to polling status of evaluation task 2419\n",
      "[INFO] [12-08 12:22:26] model.py:326 [t:140481718310720]: current eval_state: Doing\n",
      "[INFO] [12-08 12:22:57] model.py:326 [t:140481718310720]: current eval_state: Doing\n",
      "[INFO] [12-08 12:23:27] model.py:326 [t:140481718310720]: current eval_state: Doing\n",
      "[INFO] [12-08 12:38:42] model.py:326 [t:140481718310720]: current eval_state: DoingWithManualBegin\n",
      "[INFO] [12-08 12:38:42] model.py:344 [t:140481718310720]: get result dataset id 39815\n",
      "[INFO] [12-08 12:38:42] dataset.py:353 [t:140481718310720]: no data source was provided, construct\n",
      "[INFO] [12-08 12:38:42] dataset.py:255 [t:140481718310720]: construct a qianfan data source from existed id: 39815, with args: {}\n",
      "[INFO] [12-08 12:38:43] data_source.py:1022 [t:140481718310720]: start to fetch dataset cache because is_download_to_local is set\n",
      "[INFO] [12-08 12:38:44] data_source.py:635 [t:140481718310720]: no cache was found, download cache\n",
      "[INFO] [12-08 12:38:44] data_source.py:525 [t:140481718310720]: get dataset info succeeded for dataset id 39815\n",
      "[INFO] [12-08 12:38:44] data_source.py:533 [t:140481718310720]: start to export dataset\n",
      "[INFO] [12-08 12:38:45] data_source.py:537 [t:140481718310720]: create dataset export task successfully\n",
      "[INFO] [12-08 12:38:47] data_source.py:542 [t:140481718310720]: polling export task status\n",
      "[INFO] [12-08 12:38:48] data_source.py:550 [t:140481718310720]: export status: 1, keep polling\n",
      "[INFO] [12-08 12:38:50] data_source.py:542 [t:140481718310720]: polling export task status\n",
      "[INFO] [12-08 12:38:53] data_source.py:550 [t:140481718310720]: export status: 1, keep polling\n",
      "[INFO] [12-08 12:38:55] data_source.py:542 [t:140481718310720]: polling export task status\n",
      "[INFO] [12-08 12:38:55] data_source.py:550 [t:140481718310720]: export status: 1, keep polling\n",
      "[INFO] [12-08 12:38:57] data_source.py:542 [t:140481718310720]: polling export task status\n",
      "[INFO] [12-08 12:38:58] data_source.py:550 [t:140481718310720]: export status: 1, keep polling\n",
      "[INFO] [12-08 12:39:00] data_source.py:542 [t:140481718310720]: polling export task status\n",
      "[INFO] [12-08 12:39:02] data_source.py:550 [t:140481718310720]: export status: 1, keep polling\n",
      "[INFO] [12-08 12:39:04] data_source.py:542 [t:140481718310720]: polling export task status\n",
      "[INFO] [12-08 12:39:05] data_source.py:547 [t:140481718310720]: export succeed\n",
      "[INFO] [12-08 12:39:06] data_source.py:498 [t:140481718310720]: get export records succeeded for dataset id 39815\n",
      "[INFO] [12-08 12:39:06] data_source.py:514 [t:140481718310720]: latest dataset with time2023-12-08 12:39:02 for dataset id 12100\n",
      "[INFO] [12-08 12:39:06] data_source.py:563 [t:140481718310720]: start to download dataset zip from url https://bj.bcebos.com/easydata-upload/export_local/%E8%AF%84%E4%BC%B0%E4%BB%BB%E5%8A%A1_model_run_14x8azdccy_%E7%BB%93%E6%9E%9C%E9%9B%86_eeee55V1_20231208_123845.zip?authorization=bce-auth-v1%2F50c8bb753dcb4e1d8646bb1ffefd3503%2F2023-12-08T04%3A39%3A06Z%2F3600%2Fhost%2F5f6453dd8ccc7b239fd8487518b2356773c10e53e8437becef2549b8cbf15643\n",
      "[INFO] [12-08 12:39:06] data_source.py:582 [t:140481718310720]: download dataset zip to .qianfan_dataset_cache/32768/39815/1/bin.zip succeeded\n",
      "[INFO] [12-08 12:39:06] data_source.py:610 [t:140481718310720]: unzip dataset to path .qianfan_dataset_cache/32768/39815/1/content successfully\n",
      "[INFO] [12-08 12:39:06] data_source.py:614 [t:140481718310720]: write dataset info to path .qianfan_dataset_cache/32768/39815/1/info.json successfully\n",
      "[{\"source_entity_id\": \"9bd590018798b24ca3da4025b232543cb7c132d747b779a716c4e7315464ed66\", \"model_response\": [{\"model_version_id\": 12722, \"tag\": \"m_17320_9098>V1\", \"content\": \"结果涉及的地区是石化双雄（尤其是中石化）的炼油损逐月扩大、成品油销售受阻并且出现库存跌价。\"}], \"response\": [[\"从以上文本中我们暂无发现。\"]], \"prompt\": \"下文中市场价格下降导致销量（消费）减少事件对应的结果涉及的地区是？而发改委分别在5月10日和6月9日对国内汽柴油价格进行了下调，汽油和柴油零售价格分别累计下调了860和820元/吨，导致石化双雄（尤其是中石化）不仅炼油损逐月扩大、成品油销售受阻并且出现库存跌价\"}]\n",
      "[{\"source_entity_id\": \"3bff9181682936b0de808580d0d29b6f72f5227e8a9441eff73ee709bcd16322\", \"model_response\": [{\"model_version_id\": 12722, \"tag\": \"m_17320_9098>V1\", \"content\": \"无法推理出具体涉及的地区。\"}], \"response\": [[\"国内\"]], \"prompt\": \"下文中市场价格下降导致市场价格下降事件对应的结果涉及的地区是？在国际奶粉价格下降压力下,国内奶价仍有下降空间\"}]\n",
      "[{\"source_entity_id\": \"fc6708f44bc7e66fe802857a16c4ad947a1593161187a89ecd5054176914c505\", \"model_response\": [{\"model_version_id\": 12722, \"tag\": \"m_17320_9098>V1\", \"content\": \"因果事件：\\n- 原因：寒潮\\n- 结果：农产品价格继续攀升\"}], \"response\": [[\"寒潮导致市场价格提升\"]], \"prompt\": \"下文中有哪些因果事件？寒潮导致农产品价格继续攀升\"}]\n",
      "[{\"source_entity_id\": \"2d469d3fb6dea6e5ca6a1c7c0e91dceee6f918b495e22bedd1b496fc3f92147f\", \"model_response\": [{\"model_version_id\": 12722, \"tag\": \"m_17320_9098>V1\", \"content\": \"下文中需求增加导致市场价格提升事件对应的结果涉及的产品是高碳铬铁。\"}], \"response\": [[\"高碳铬铁\"]], \"prompt\": \"下文中需求增加导致市场价格提升事件对应的结果涉及的产品是？随着供应缩减，需求回升，高碳铬铁价格企稳回升，预期短期内或仍维持偏强态势，但高碳铬铁产能依然偏向过剩，后期价格弹升空间有限\"}]\n",
      "[{\"source_entity_id\": \"b7e4ea8632312142d853344214d34256d20a10d9fb890a81417a2ea9d2e70f04\", \"model_response\": [{\"model_version_id\": 12722, \"tag\": \"m_17320_9098>V1\", \"content\": \"根据上下文，需求增加导致市场价格上涨的事件涉及的产品是高碳铬铁。\"}], \"response\": [[\"高碳铬铁\"]], \"prompt\": \"下文中需求增加导致市场价格提升事件对应的原因涉及的产品是？随着供应缩减，需求回升，高碳铬铁价格企稳回升，预期短期内或仍维持偏强态势，但高碳铬铁产能依然偏向过剩，后期价格弹升空间有限\"}]\n",
      "[{\"source_entity_id\": \"6a3944e075cab0d524d9e7aac4e81048209e82c0fd68f5f43619d1f6b3820ffc\", \"model_response\": [{\"model_version_id\": 12722, \"tag\": \"m_17320_9098>V1\", \"content\": \"- 产品：煤炭\\n- 原因：煤炭价格大幅上涨\"}], \"response\": [[\"煤炭\"]], \"prompt\": \"下文中市场价格提升导致运营成本提升事件对应的原因涉及的产品是？利润和每股收益大幅下降的主要原因是煤炭价格大幅上涨，导致公司投资的火电企业的煤炭成本大幅增加###但报告期内受煤炭行业去产能改革的影响，公司煤炭前三季度平均采购价格同比上涨44.53%，导致成本涨幅抵消了销售价格的涨幅\"}]\n",
      "[{\"source_entity_id\": \"b8367703571f8e60b84c4cea5b27c82a212d3c58fb934f77588489641d7ec154\", \"model_response\": [{\"model_version_id\": 12722, \"tag\": \"m_17320_9098>V1\", \"content\": \"因果事件：\\n- 供求宽松：南美大豆供求宽松\\n- 价格：豆类油脂价格\\n\\n因此，因果事件可以表示为：南美大豆供求宽松对豆类油脂价格利空。\"}], \"response\": [[\"供给增加导致负向影响\"]], \"prompt\": \"下文中有哪些因果事件？南美大豆供求宽松对豆类油脂价格利空\"}]\n",
      "[{\"source_entity_id\": \"85b555f4d1b9562609c46dfbd99bf23d4b5a7993d3729de8e36b0d0b471367b4\", \"model_response\": [{\"model_version_id\": 12722, \"tag\": \"m_17320_9098>V1\", \"content\": \"- 产品：煤炭\\n- 利润和每股收益大幅下降的主要原因是：煤炭价格大幅上涨，导致公司投资的火电企业的煤炭成本大幅增加\"}], \"response\": [[\"煤炭\"]], \"prompt\": \"下文中市场价格提升导致运营成本提升事件对应的结果涉及的产品是？利润和每股收益大幅下降的主要原因是煤炭价格大幅上涨，导致公司投资的火电企业的煤炭成本大幅增加###但报告期内受煤炭行业去产能改革的影响，公司煤炭前三季度平均采购价格同比上涨44.53%，导致成本涨幅抵消了销售价格的涨幅\"}]\n",
      "[{\"source_entity_id\": \"4c22af1fc07c5fd051860c35c6cdd140a314a6657c3f223dc53e381acbb84d8b\", \"model_response\": [{\"model_version_id\": 12722, \"tag\": \"m_17320_9098>V1\", \"content\": \"下文中供给减少导致市场价格提升事件对应的结果涉及的产品是：\\n\\n* 原油价格大幅上涨\"}], \"response\": [[\"原油\"]], \"prompt\": \"下文中供给减少导致市场价格提升事件对应的结果涉及的产品是？东南亚棕榈油减产,原油价格大幅上涨###东南亚棕榈油减产,原油价格大幅上涨###东南亚棕榈油减产，原油价格大幅上涨###东南亚棕榈油减产，原油价格大幅上涨###东南亚棕榈油减产,原油价格大幅上涨###东南亚棕榈油减产，原油价格大幅上涨###东南亚棕榈油减产,原油价格大幅上涨###东南亚棕榈油减产,原油价格大幅上涨###东南亚棕榈油减产,原油价格大幅上涨\"}]\n",
      "[{\"source_entity_id\": \"5dc926ffd2c45cfad798c4a713ec55f471b107be9ff7a62dd1d234a62d8db11f\", \"model_response\": [{\"model_version_id\": 12722, \"tag\": \"m_17320_9098>V1\", \"content\": \"根据上下文描述，市场价格下降导致销量（消费）减少事件对应的原因涉及的产品是汽柴油。发改委在5月10日和6月9日对国内汽柴油价格进行了下调，导致石化双雄（尤其是中石化）不仅炼油损逐月扩大、成品油销售受阻并且出现库存跌价。因此，可以得出结论：汽柴油是导致市场价格下降导致销量（消费）减少事件对应的原因涉及的产品。\"}], \"response\": [[\"汽油,柴油\"]], \"prompt\": \"下文中市场价格下降导致销量（消费）减少事件对应的原因涉及的产品是？而发改委分别在5月10日和6月9日对国内汽柴油价格进行了下调，汽油和柴油零售价格分别累计下调了860和820元/吨，导致石化双雄（尤其是中石化）不仅炼油损逐月扩大、成品油销售受阻并且出现库存跌价\"}]\n",
      "[{\"source_entity_id\": \"32cc806d693c3e1990faa6062012387fc52d717e0bce757315ce9d780e2cfadc\", \"model_response\": [{\"model_version_id\": 12722, \"tag\": \"m_17320_9098>V1\", \"content\": \"- 产品：7-ACA\"}], \"response\": [[\"原料药\"]], \"prompt\": \"下文中市场价格下降导致市场价格下降事件对应的结果涉及的产品是？但由于7-ACA市场价格大幅下跌，跌幅超过50%，导致公司相关原料药销售价格随之下跌\"}]\n",
      "[{\"source_entity_id\": \"8c056bc81f6b5899a4144d155f9dfcb3d28e0807f966a2593f70f85dd7eaf989\", \"model_response\": [{\"model_version_id\": 12722, \"tag\": \"m_17320_9098>V1\", \"content\": \"南美大豆供求宽松对豆类油脂价格利空，这是因为南美大豆供应增加，导致全球大豆供应过剩，从而对豆类油脂价格产生负面影响。\"}], \"response\": [[\"南美\"]], \"prompt\": \"下文中供给增加导致负向影响事件对应的原因涉及的地区是？南美大豆供求宽松对豆类油脂价格利空\"}]\n",
      "[{\"source_entity_id\": \"40ad7274cca92e2b1fcec6c0c865d91be73258095251bbff36d831c550ff11d7\", \"model_response\": [{\"model_version_id\": 12722, \"tag\": \"m_17320_9098>V1\", \"content\": \"由于7-ACA市场价格大幅下跌，跌幅超过50%，导致公司相关原料药销售价格随之下跌。\"}], \"response\": [[\"暂不清楚，需要更多信息说明。\"]], \"prompt\": \"下文中市场价格下降导致市场价格下降事件对应的结果涉及的行业是？但由于7-ACA市场价格大幅下跌，跌幅超过50%，导致公司相关原料药销售价格随之下跌\"}]\n",
      "[{\"source_entity_id\": \"f63445156574736f818d80a217fffde44adc43b5732a11e68c0e92b5a75bcb37\", \"model_response\": [{\"model_version_id\": 12722, \"tag\": \"m_17320_9098>V1\", \"content\": \"东南亚棕榈油减产是导致原油价格大幅上涨的原因，因此涉及的地区是东南亚。\"}], \"response\": [[\"东南亚\"]], \"prompt\": \"下文中供给减少导致市场价格提升事件对应的原因涉及的地区是？东南亚棕榈油减产,原油价格大幅上涨###东南亚棕榈油减产,原油价格大幅上涨###东南亚棕榈油减产，原油价格大幅上涨###东南亚棕榈油减产，原油价格大幅上涨###东南亚棕榈油减产,原油价格大幅上涨###东南亚棕榈油减产，原油价格大幅上涨###东南亚棕榈油减产,原油价格大幅上涨###东南亚棕榈油减产,原油价格大幅上涨###东南亚棕榈油减产,原油价格大幅上涨\"}]\n",
      "[{\"source_entity_id\": \"659d72887b4d42de1fe10139572394aae52a956e2854c21d532e2bf0548b7d0c\", \"model_response\": [{\"model_version_id\": 12722, \"tag\": \"m_17320_9098>V1\", \"content\": \"风险因素：国内外因天气等自然灾害导致用肥量锐减。\\n\\n- 产品：肥料\"}], \"response\": [[\"肥\"]], \"prompt\": \"下文中其他自然灾害导致需求减少事件对应的结果涉及的产品是？风险因素:国内外因天气等自然灾害导致用肥量锐减\"}]\n",
      "[{\"source_entity_id\": \"95144fa1294e47937ceec5cf04d8d3bcdac8665dc9cbdc50f330ce622518e52b\", \"model_response\": [{\"model_version_id\": 12722, \"tag\": \"m_17320_9098>V1\", \"content\": \"产品：农产品\"}], \"response\": [[\"农产品\"]], \"prompt\": \"下文中寒潮导致市场价格提升事件对应的结果涉及的产品是？寒潮导致农产品价格继续攀升\"}]\n",
      "[{\"source_entity_id\": \"f06935306bce59d7f29e3c403161c5a72042b360b6d6f5dcdca0818f9e27840d\", \"model_response\": [{\"model_version_id\": 12722, \"tag\": \"m_17320_9098>V1\", \"content\": \"因果事件：\\n- 供应缩减：高碳铬铁价格企稳回升\\n- 需求回升：高碳铬铁价格企稳回升\\n- 高碳铬铁价格企稳回升：供应缩减、需求回升\\n- 产能过剩：高碳铬铁价格弹升空间有限\"}], \"response\": [[\"需求增加导致市场价格提升\"]], \"prompt\": \"下文中有哪些因果事件？随着供应缩减，需求回升，高碳铬铁价格企稳回升，预期短期内或仍维持偏强态势，但高碳铬铁产能依然偏向过剩，后期价格弹升空间有限\"}]\n",
      "[{\"source_entity_id\": \"18c81d2877b2609f8a5e7eb152703672839c4c1a5d85b6cbee95d2420cfc585f\", \"model_response\": [{\"model_version_id\": 12722, \"tag\": \"m_17320_9098>V1\", \"content\": \"产品：7-ACA。\"}], \"response\": [[\"7-ACA\"]], \"prompt\": \"下文中市场价格下降导致市场价格下降事件对应的原因涉及的产品是？但由于7-ACA市场价格大幅下跌，跌幅超过50%，导致公司相关原料药销售价格随之下跌\"}]\n",
      "[{\"source_entity_id\": \"ad33ea7a54d4f5ed394aa4e7051be4f0c0b650df44bd22e43948e1ffe64abe8e\", \"model_response\": [{\"model_version_id\": 12722, \"tag\": \"m_17320_9098>V1\", \"content\": \"因果事件：\\n- 原因：7-ACA市场价格大幅下跌\\n- 结果：公司相关原料药销售价格随之下跌\"}], \"response\": [[\"市场价格下降导致市场价格下降\"]], \"prompt\": \"下文中有哪些因果事件？但由于7-ACA市场价格大幅下跌，跌幅超过50%，导致公司相关原料药销售价格随之下跌\"}]\n",
      "[{\"source_entity_id\": \"acc26b5155cd9fbf88f7cd1a83cb325bf18669f6702d656143655d8b18501b9c\", \"model_response\": [{\"model_version_id\": 12722, \"tag\": \"m_17320_9098>V1\", \"content\": \"因果事件：\\n- 东南亚棕榈油减产：原油价格大幅上涨\"}], \"response\": [[\"供给减少导致市场价格提升\"]], \"prompt\": \"下文中有哪些因果事件？东南亚棕榈油减产,原油价格大幅上涨###东南亚棕榈油减产,原油价格大幅上涨###东南亚棕榈油减产，原油价格大幅上涨###东南亚棕榈油减产，原油价格大幅上涨###东南亚棕榈油减产,原油价格大幅上涨###东南亚棕榈油减产，原油价格大幅上涨###东南亚棕榈油减产,原油价格大幅上涨###东南亚棕榈油减产,原油价格大幅上涨###东南亚棕榈油减产,原油价格大幅上涨\"}]\n",
      "[{\"source_entity_id\": \"bcc35e9bacacdb6541591af21b36650c1f60efbe6f7fbe076c793ab5d5479fcc\", \"model_response\": [{\"model_version_id\": 12722, \"tag\": \"m_17320_9098>V1\", \"content\": \"因果事件：\\n- 因果事件：煤炭价格大幅上涨\\n\\t- 原因：利润和每股收益大幅下降\\n\\t- 原因：公司投资的火电企业的煤炭成本大幅增加\\n- 因果事件：煤炭行业去产能改革\\n\\t- 原因：公司煤炭前三季度平均采购价格同比上涨44.53%\\n\\t- 原因：成本涨幅抵消了销售价格的涨幅\"}], \"response\": [[\"市场价格提升导致运营成本提升\"]], \"prompt\": \"下文中有哪些因果事件？利润和每股收益大幅下降的主要原因是煤炭价格大幅上涨，导致公司投资的火电企业的煤炭成本大幅增加###但报告期内受煤炭行业去产能改革的影响，公司煤炭前三季度平均采购价格同比上涨44.53%，导致成本涨幅抵消了销售价格的涨幅\"}]\n",
      "[{\"source_entity_id\": \"43d24d918e75bde32dcc9e6e4c00cc549242950404c744c790b7f39669be3bd3\", \"model_response\": [{\"model_version_id\": 12722, \"tag\": \"m_17320_9098>V1\", \"content\": \"没有因果事件可以返回。\"}], \"response\": [[\"其他自然灾害导致需求减少\"]], \"prompt\": \"下文中有哪些因果事件？风险因素:国内外因天气等自然灾害导致用肥量锐减\"}]\n",
      "[{\"source_entity_id\": \"6b641a4720836a260300bbe745401d30084ff355ad2ff50cf261fed0de9e3622\", \"model_response\": [{\"model_version_id\": 12722, \"tag\": \"m_17320_9098>V1\", \"content\": \"豆类油脂产品。\"}], \"response\": [[\"大豆\"]], \"prompt\": \"下文中供给增加导致负向影响事件对应的原因涉及的产品是？南美大豆供求宽松对豆类油脂价格利空\"}]\n",
      "[{\"source_entity_id\": \"72c11bbe986dfed3313553920252e25623de875247c6c639573c75acaf6fbf6a\", \"model_response\": [{\"model_version_id\": 12722, \"tag\": \"m_17320_9098>V1\", \"content\": \"豆类油脂产品。\\n\\n题干中提到南美大豆供求宽松对豆类油脂价格产生负向影响，因此可以推断出该事件涉及的产品是豆类油脂产品。\"}], \"response\": [[\"豆类油脂\"]], \"prompt\": \"下文中供给增加导致负向影响事件对应的结果涉及的产品是？南美大豆供求宽松对豆类油脂价格利空\"}]\n",
      "[{\"source_entity_id\": \"a7fc56ddd546dc70bcf3692a5d2ae71eecb30a5bd244d7f0164e46423a00decc\", \"model_response\": [{\"model_version_id\": 12722, \"tag\": \"m_17320_9098>V1\", \"content\": \"根据上文描述，煤炭价格大幅上涨是导致公司投资的火电企业的煤炭成本大幅增加的原因，因此涉及的行业是煤炭行业。\"}], \"response\": [[\"以上内容暂无说明。\"]], \"prompt\": \"下文中市场价格提升导致运营成本提升事件对应的原因涉及的行业是？利润和每股收益大幅下降的主要原因是煤炭价格大幅上涨，导致公司投资的火电企业的煤炭成本大幅增加###但报告期内受煤炭行业去产能改革的影响，公司煤炭前三季度平均采购价格同比上涨44.53%，导致成本涨幅抵消了销售价格的涨幅\"}]\n",
      "[{\"source_entity_id\": \"0b73b52d54e57a1f876bfcc2546bda42271f97966f57363c2f7315056d0a19d9\", \"model_response\": [{\"model_version_id\": 12722, \"tag\": \"m_17320_9098>V1\", \"content\": \"- 产品：奶粉\"}], \"response\": [[\"奶\"]], \"prompt\": \"下文中市场价格下降导致市场价格下降事件对应的结果涉及的产品是？在国际奶粉价格下降压力下,国内奶价仍有下降空间\"}]\n",
      "[{\"source_entity_id\": \"a814c1dcd1efb99fb6b93bdcaf256d3b6772165bdff45bb9001b239aa63f7828\", \"model_response\": [{\"model_version_id\": 12722, \"tag\": \"m_17320_9098>V1\", \"content\": \"结果：\\n- 产品：成品油\\n\\n事件：\\n- 发生时间：5月10日、6月9日\\n- 降价主体：发改委\\n- 降价对象：国内汽柴油价格\\n- 降价幅度：860元/吨、820元/吨\\n- 影响：石化双雄（尤其是中石化）不仅炼油损逐月扩大、成品油销售受阻并且出现库存跌价\"}], \"response\": [[\"成品油\"]], \"prompt\": \"下文中市场价格下降导致销量（消费）减少事件对应的结果涉及的产品是？而发改委分别在5月10日和6月9日对国内汽柴油价格进行了下调，汽油和柴油零售价格分别累计下调了860和820元/吨，导致石化双雄（尤其是中石化）不仅炼油损逐月扩大、成品油销售受阻并且出现库存跌价\"}]\n",
      "[{\"source_entity_id\": \"2b725fe7379b039ca9b1056a0dbf8eca674762afcc1ba42bf2068b7488aec94f\", \"model_response\": [{\"model_version_id\": 12722, \"tag\": \"m_17320_9098>V1\", \"content\": \"根据所提供的信息，事件的原因涉及产品是“棕榈油”。\"}], \"response\": [[\"棕榈油\"]], \"prompt\": \"下文中供给减少导致市场价格提升事件对应的原因涉及的产品是？东南亚棕榈油减产,原油价格大幅上涨###东南亚棕榈油减产,原油价格大幅上涨###东南亚棕榈油减产，原油价格大幅上涨###东南亚棕榈油减产，原油价格大幅上涨###东南亚棕榈油减产,原油价格大幅上涨###东南亚棕榈油减产，原油价格大幅上涨###东南亚棕榈油减产,原油价格大幅上涨###东南亚棕榈油减产,原油价格大幅上涨###东南亚棕榈油减产,原油价格大幅上涨\"}]\n",
      "[{\"source_entity_id\": \"06afea01907cf40a7ec72e53bf0a35f7763ad388ca6c5a1eacf20c3d28212879\", \"model_response\": [{\"model_version_id\": 12722, \"tag\": \"m_17320_9098>V1\", \"content\": \"很抱歉，文中没有提及下文中其他自然灾害导致需求减少事件对应的原因涉及的地区是。\"}], \"response\": [[\"国内外\"]], \"prompt\": \"下文中其他自然灾害导致需求减少事件对应的原因涉及的地区是？风险因素:国内外因天气等自然灾害导致用肥量锐减\"}]\n",
      "[{\"source_entity_id\": \"0efd232c1731a2ab98212612164103a6ba9d3c55a8032abf849a79f1478bd18a\", \"model_response\": [{\"model_version_id\": 12722, \"tag\": \"m_17320_9098>V1\", \"content\": \"很抱歉，文中没有提及下文中其他自然灾害导致需求减少事件对应的原因涉及的产品。\"}], \"response\": [[\"以上内容暂无说明。\"]], \"prompt\": \"下文中其他自然灾害导致需求减少事件对应的原因涉及的产品是？风险因素:国内外因天气等自然灾害导致用肥量锐减\"}]\n",
      "[{\"source_entity_id\": \"dfdca634a8cfdfa1053174c25cebd2800165e3956f52df492f423d17623c4149\", \"model_response\": [{\"model_version_id\": 12722, \"tag\": \"m_17320_9098>V1\", \"content\": \"因果事件：\\n- 原因：发改委分别在5月10日和6月9日对国内汽柴油价格进行了下调\\n- 结果：汽油和柴油零售价格分别累计下调了860和820元/吨，导致石化双雄（尤其是中石化）不仅炼油损逐月扩大、成品油销售受阻并且出现库存跌价\"}], \"response\": [[\"市场价格下降导致销量（消费）减少\"]], \"prompt\": \"下文中有哪些因果事件？而发改委分别在5月10日和6月9日对国内汽柴油价格进行了下调，汽油和柴油零售价格分别累计下调了860和820元/吨，导致石化双雄（尤其是中石化）不仅炼油损逐月扩大、成品油销售受阻并且出现库存跌价\"}]\n",
      "[{\"source_entity_id\": \"e90befb7ed6735ec6a196beee7bfbe160ce044e7de04cb8c540aae7583657ea0\", \"model_response\": [{\"model_version_id\": 12722, \"tag\": \"m_17320_9098>V1\", \"content\": \"根据提供的信息，需求回升是导致高碳铬铁价格企稳回升的原因。因此，可以推断出该事件涉及的行业是钢铁行业。\"}], \"response\": [[\"我们无法得知，可能需要更多内容说明。\"]], \"prompt\": \"下文中需求增加导致市场价格提升事件对应的原因涉及的行业是？随着供应缩减，需求回升，高碳铬铁价格企稳回升，预期短期内或仍维持偏强态势，但高碳铬铁产能依然偏向过剩，后期价格弹升空间有限\"}]\n",
      "\n"
     ]
    }
   ],
   "source": [
    "from qianfan.model import Model\n",
    "from qianfan.dataset import Dataset\n",
    "\n",
    "# 首先需要先加载测试数据集，这里以加载平台预置数据集为例子：\n",
<<<<<<< HEAD
    "test_ds = Dataset.load(qianfan_dataset_id=\"ds-xxx\")\n",
=======
    "test_ds = Dataset.load(qianfan_dataset_id=qianfan_data_source.id, is_download_to_local=False)\n",
>>>>>>> 63013c22
    "\n",
    "# 从训练结果中获取模型对象\n",
    "m: Model = trainer.output[\"model\"]\n",
    "\n",
    "# 运行批量任务获取结果数据集\n",
    "result_ds: Dataset = m.batch_inference(test_ds)"
   ]
  },
  {
   "attachments": {},
   "cell_type": "markdown",
   "metadata": {},
   "source": [
    "通过这种方式运行完成后，可以直接在本地拿到一份批量运行的结果，我们可以通过dataset.list查看其中的部分数据："
   ]
  },
  {
   "cell_type": "code",
   "execution_count": null,
   "metadata": {},
   "outputs": [
    {
     "data": {
      "text/plain": [
       "[[{'model_response': [{'content': '下文中需求增加导致市场价格提升事件对应的结果涉及的产品是高碳铬铁。',\n",
       "     'model_version_id': 12722,\n",
       "     'tag': 'm_17320_9098>V1'}],\n",
       "   'prompt': '下文中需求增加导致市场价格提升事件对应的结果涉及的产品是？随着供应缩减，需求回升，高碳铬铁价格企稳回升，预期短期内或仍维持偏强态势，但高碳铬铁产能依然偏向过剩，后期价格弹升空间有限',\n",
       "   'response': [['高碳铬铁']],\n",
       "   'source_entity_id': '2d469d3fb6dea6e5ca6a1c7c0e91dceee6f918b495e22bedd1b496fc3f92147f'}],\n",
       " [{'model_response': [{'content': '根据上下文，需求增加导致市场价格上涨的事件涉及的产品是高碳铬铁。',\n",
       "     'model_version_id': 12722,\n",
       "     'tag': 'm_17320_9098>V1'}],\n",
       "   'prompt': '下文中需求增加导致市场价格提升事件对应的原因涉及的产品是？随着供应缩减，需求回升，高碳铬铁价格企稳回升，预期短期内或仍维持偏强态势，但高碳铬铁产能依然偏向过剩，后期价格弹升空间有限',\n",
       "   'response': [['高碳铬铁']],\n",
       "   'source_entity_id': 'b7e4ea8632312142d853344214d34256d20a10d9fb890a81417a2ea9d2e70f04'}],\n",
       " [{'model_response': [{'content': '- 产品：煤炭\\n- 原因：煤炭价格大幅上涨',\n",
       "     'model_version_id': 12722,\n",
       "     'tag': 'm_17320_9098>V1'}],\n",
       "   'prompt': '下文中市场价格提升导致运营成本提升事件对应的原因涉及的产品是？利润和每股收益大幅下降的主要原因是煤炭价格大幅上涨，导致公司投资的火电企业的煤炭成本大幅增加###但报告期内受煤炭行业去产能改革的影响，公司煤炭前三季度平均采购价格同比上涨44.53%，导致成本涨幅抵消了销售价格的涨幅',\n",
       "   'response': [['煤炭']],\n",
       "   'source_entity_id': '6a3944e075cab0d524d9e7aac4e81048209e82c0fd68f5f43619d1f6b3820ffc'}]]"
      ]
     },
     "metadata": {},
     "output_type": "display_data"
    }
   ],
   "source": [
    "result_ds.list([i for i in range(3,6)])"
   ]
  },
  {
   "attachments": {},
   "cell_type": "markdown",
   "metadata": {},
   "source": [
    "在完成模型的批量运行后，我们可以对模型有一个简单的体感评估，如果效果不错，我们可以选择发布成服务以最终应用生产："
   ]
  },
  {
   "cell_type": "code",
   "execution_count": 18,
   "metadata": {},
   "outputs": [
    {
     "name": "stderr",
     "output_type": "stream",
     "text": [
      "[INFO] [12-08 12:40:10] model.py:497 [t:140481718310720]: ready to deploy service with model 10268/12722\n",
      "[INFO] [12-08 12:40:18] model.py:529 [t:140481718310720]: please check web console `https://console.bce.baidu.com/qianfan/ais/console/onlineService`,for service  deployment payment.\n",
      "[INFO] [12-08 12:40:52] model.py:529 [t:140481718310720]: please check web console `https://console.bce.baidu.com/qianfan/ais/console/onlineService`,for service  deployment payment.\n",
      "[INFO] [12-08 12:41:22] model.py:529 [t:140481718310720]: please check web console `https://console.bce.baidu.com/qianfan/ais/console/onlineService`,for service  deployment payment.\n",
      "[INFO] [12-08 12:41:53] model.py:529 [t:140481718310720]: please check web console `https://console.bce.baidu.com/qianfan/ais/console/onlineService`,for service  deployment payment.\n",
      "[INFO] [12-08 12:42:24] model.py:529 [t:140481718310720]: please check web console `https://console.bce.baidu.com/qianfan/ais/console/onlineService`,for service  deployment payment.\n",
      "[INFO] [12-08 12:42:54] model.py:529 [t:140481718310720]: please check web console `https://console.bce.baidu.com/qianfan/ais/console/onlineService`,for service  deployment payment.\n",
      "[INFO] [12-08 12:43:25] model.py:529 [t:140481718310720]: please check web console `https://console.bce.baidu.com/qianfan/ais/console/onlineService`,for service  deployment payment.\n",
      "[INFO] [12-08 12:43:55] model.py:529 [t:140481718310720]: please check web console `https://console.bce.baidu.com/qianfan/ais/console/onlineService`,for service  deployment payment.\n",
      "[INFO] [12-08 12:44:26] model.py:529 [t:140481718310720]: please check web console `https://console.bce.baidu.com/qianfan/ais/console/onlineService`,for service  deployment payment.\n",
      "[INFO] [12-08 12:44:57] model.py:529 [t:140481718310720]: please check web console `https://console.bce.baidu.com/qianfan/ais/console/onlineService`,for service  deployment payment.\n",
      "[INFO] [12-08 12:45:27] model.py:529 [t:140481718310720]: please check web console `https://console.bce.baidu.com/qianfan/ais/console/onlineService`,for service  deployment payment.\n",
      "[INFO] [12-08 12:45:58] model.py:529 [t:140481718310720]: please check web console `https://console.bce.baidu.com/qianfan/ais/console/onlineService`,for service  deployment payment.\n",
      "[INFO] [12-08 12:46:28] model.py:529 [t:140481718310720]: please check web console `https://console.bce.baidu.com/qianfan/ais/console/onlineService`,for service  deployment payment.\n",
      "[INFO] [12-08 12:47:01] model.py:529 [t:140481718310720]: please check web console `https://console.bce.baidu.com/qianfan/ais/console/onlineService`,for service  deployment payment.\n",
      "[INFO] [12-08 12:47:32] model.py:529 [t:140481718310720]: please check web console `https://console.bce.baidu.com/qianfan/ais/console/onlineService`,for service  deployment payment.\n",
      "[INFO] [12-08 12:48:02] model.py:529 [t:140481718310720]: please check web console `https://console.bce.baidu.com/qianfan/ais/console/onlineService`,for service  deployment payment.\n",
      "[INFO] [12-08 12:48:33] model.py:529 [t:140481718310720]: please check web console `https://console.bce.baidu.com/qianfan/ais/console/onlineService`,for service  deployment payment.\n",
      "[INFO] [12-08 12:49:04] model.py:529 [t:140481718310720]: please check web console `https://console.bce.baidu.com/qianfan/ais/console/onlineService`,for service  deployment payment.\n",
      "[INFO] [12-08 12:49:34] model.py:529 [t:140481718310720]: please check web console `https://console.bce.baidu.com/qianfan/ais/console/onlineService`,for service  deployment payment.\n",
      "[INFO] [12-08 12:50:05] model.py:529 [t:140481718310720]: please check web console `https://console.bce.baidu.com/qianfan/ais/console/onlineService`,for service  deployment payment.\n",
      "[INFO] [12-08 12:50:36] model.py:529 [t:140481718310720]: please check web console `https://console.bce.baidu.com/qianfan/ais/console/onlineService`,for service  deployment payment.\n",
      "[INFO] [12-08 12:51:06] model.py:529 [t:140481718310720]: please check web console `https://console.bce.baidu.com/qianfan/ais/console/onlineService`,for service  deployment payment.\n",
      "[INFO] [12-08 12:51:37] model.py:529 [t:140481718310720]: please check web console `https://console.bce.baidu.com/qianfan/ais/console/onlineService`,for service  deployment payment.\n",
      "[INFO] [12-08 12:52:07] model.py:529 [t:140481718310720]: please check web console `https://console.bce.baidu.com/qianfan/ais/console/onlineService`,for service  deployment payment.\n",
      "[INFO] [12-08 12:52:38] model.py:529 [t:140481718310720]: please check web console `https://console.bce.baidu.com/qianfan/ais/console/onlineService`,for service  deployment payment.\n",
      "[INFO] [12-08 12:53:09] model.py:529 [t:140481718310720]: please check web console `https://console.bce.baidu.com/qianfan/ais/console/onlineService`,for service  deployment payment.\n",
      "[INFO] [12-08 12:53:40] model.py:529 [t:140481718310720]: please check web console `https://console.bce.baidu.com/qianfan/ais/console/onlineService`,for service  deployment payment.\n",
      "[INFO] [12-08 12:54:12] model.py:529 [t:140481718310720]: please check web console `https://console.bce.baidu.com/qianfan/ais/console/onlineService`,for service  deployment payment.\n",
      "[INFO] [12-08 12:54:42] model.py:529 [t:140481718310720]: please check web console `https://console.bce.baidu.com/qianfan/ais/console/onlineService`,for service  deployment payment.\n",
      "[INFO] [12-08 12:55:13] model.py:529 [t:140481718310720]: please check web console `https://console.bce.baidu.com/qianfan/ais/console/onlineService`,for service  deployment payment.\n",
      "[INFO] [12-08 12:55:43] model.py:529 [t:140481718310720]: please check web console `https://console.bce.baidu.com/qianfan/ais/console/onlineService`,for service  deployment payment.\n",
      "[INFO] [12-08 12:56:14] model.py:529 [t:140481718310720]: please check web console `https://console.bce.baidu.com/qianfan/ais/console/onlineService`,for service  deployment payment.\n",
      "[INFO] [12-08 12:56:45] model.py:529 [t:140481718310720]: please check web console `https://console.bce.baidu.com/qianfan/ais/console/onlineService`,for service  deployment payment.\n",
      "[INFO] [12-08 12:57:15] model.py:529 [t:140481718310720]: please check web console `https://console.bce.baidu.com/qianfan/ais/console/onlineService`,for service  deployment payment.\n",
      "[INFO] [12-08 12:57:46] model.py:529 [t:140481718310720]: please check web console `https://console.bce.baidu.com/qianfan/ais/console/onlineService`,for service  deployment payment.\n",
      "[INFO] [12-08 12:58:16] model.py:529 [t:140481718310720]: please check web console `https://console.bce.baidu.com/qianfan/ais/console/onlineService`,for service  deployment payment.\n",
      "[INFO] [12-08 12:58:47] model.py:529 [t:140481718310720]: please check web console `https://console.bce.baidu.com/qianfan/ais/console/onlineService`,for service  deployment payment.\n",
      "[INFO] [12-08 12:59:18] model.py:529 [t:140481718310720]: please check web console `https://console.bce.baidu.com/qianfan/ais/console/onlineService`,for service  deployment payment.\n",
      "[INFO] [12-08 12:59:48] model.py:529 [t:140481718310720]: please check web console `https://console.bce.baidu.com/qianfan/ais/console/onlineService`,for service  deployment payment.\n",
      "[INFO] [12-08 13:00:19] model.py:529 [t:140481718310720]: please check web console `https://console.bce.baidu.com/qianfan/ais/console/onlineService`,for service  deployment payment.\n",
      "[INFO] [12-08 13:00:51] model.py:529 [t:140481718310720]: please check web console `https://console.bce.baidu.com/qianfan/ais/console/onlineService`,for service  deployment payment.\n",
      "[INFO] [12-08 13:01:22] model.py:529 [t:140481718310720]: please check web console `https://console.bce.baidu.com/qianfan/ais/console/onlineService`,for service  deployment payment.\n",
      "[INFO] [12-08 13:01:52] model.py:529 [t:140481718310720]: please check web console `https://console.bce.baidu.com/qianfan/ais/console/onlineService`,for service  deployment payment.\n",
      "[INFO] [12-08 13:02:23] model.py:529 [t:140481718310720]: please check web console `https://console.bce.baidu.com/qianfan/ais/console/onlineService`,for service  deployment payment.\n",
      "[INFO] [12-08 13:02:53] model.py:529 [t:140481718310720]: please check web console `https://console.bce.baidu.com/qianfan/ais/console/onlineService`,for service  deployment payment.\n",
      "[INFO] [12-08 13:03:24] model.py:529 [t:140481718310720]: please check web console `https://console.bce.baidu.com/qianfan/ais/console/onlineService`,for service  deployment payment.\n",
      "[INFO] [12-08 13:03:54] model.py:529 [t:140481718310720]: please check web console `https://console.bce.baidu.com/qianfan/ais/console/onlineService`,for service  deployment payment.\n",
      "[INFO] [12-08 13:04:25] model.py:529 [t:140481718310720]: please check web console `https://console.bce.baidu.com/qianfan/ais/console/onlineService`,for service  deployment payment.\n",
      "[INFO] [12-08 13:04:56] model.py:529 [t:140481718310720]: please check web console `https://console.bce.baidu.com/qianfan/ais/console/onlineService`,for service  deployment payment.\n",
      "[INFO] [12-08 13:05:27] model.py:529 [t:140481718310720]: please check web console `https://console.bce.baidu.com/qianfan/ais/console/onlineService`,for service  deployment payment.\n",
      "[INFO] [12-08 13:05:57] model.py:529 [t:140481718310720]: please check web console `https://console.bce.baidu.com/qianfan/ais/console/onlineService`,for service  deployment payment.\n",
      "[INFO] [12-08 13:06:28] model.py:529 [t:140481718310720]: please check web console `https://console.bce.baidu.com/qianfan/ais/console/onlineService`,for service  deployment payment.\n",
      "[INFO] [12-08 13:06:58] model.py:529 [t:140481718310720]: please check web console `https://console.bce.baidu.com/qianfan/ais/console/onlineService`,for service  deployment payment.\n",
      "[INFO] [12-08 13:07:30] model.py:529 [t:140481718310720]: please check web console `https://console.bce.baidu.com/qianfan/ais/console/onlineService`,for service  deployment payment.\n",
      "[INFO] [12-08 13:08:01] model.py:529 [t:140481718310720]: please check web console `https://console.bce.baidu.com/qianfan/ais/console/onlineService`,for service  deployment payment.\n",
      "[INFO] [12-08 13:08:33] model.py:529 [t:140481718310720]: please check web console `https://console.bce.baidu.com/qianfan/ais/console/onlineService`,for service  deployment payment.\n",
      "[INFO] [12-08 13:09:04] model.py:529 [t:140481718310720]: please check web console `https://console.bce.baidu.com/qianfan/ais/console/onlineService`,for service  deployment payment.\n",
      "[INFO] [12-08 13:09:35] model.py:529 [t:140481718310720]: please check web console `https://console.bce.baidu.com/qianfan/ais/console/onlineService`,for service  deployment payment.\n",
      "[INFO] [12-08 13:10:07] model.py:529 [t:140481718310720]: please check web console `https://console.bce.baidu.com/qianfan/ais/console/onlineService`,for service  deployment payment.\n",
      "[INFO] [12-08 13:10:38] model.py:529 [t:140481718310720]: please check web console `https://console.bce.baidu.com/qianfan/ais/console/onlineService`,for service  deployment payment.\n",
      "[INFO] [12-08 13:11:11] model.py:529 [t:140481718310720]: please check web console `https://console.bce.baidu.com/qianfan/ais/console/onlineService`,for service  deployment payment.\n",
      "[INFO] [12-08 13:11:43] model.py:529 [t:140481718310720]: please check web console `https://console.bce.baidu.com/qianfan/ais/console/onlineService`,for service  deployment payment.\n",
      "[INFO] [12-08 13:12:14] model.py:529 [t:140481718310720]: please check web console `https://console.bce.baidu.com/qianfan/ais/console/onlineService`,for service  deployment payment.\n",
      "[INFO] [12-08 13:12:46] model.py:529 [t:140481718310720]: please check web console `https://console.bce.baidu.com/qianfan/ais/console/onlineService`,for service  deployment payment.\n",
      "[INFO] [12-08 13:13:17] model.py:529 [t:140481718310720]: please check web console `https://console.bce.baidu.com/qianfan/ais/console/onlineService`,for service  deployment payment.\n",
      "[INFO] [12-08 13:13:48] model.py:529 [t:140481718310720]: please check web console `https://console.bce.baidu.com/qianfan/ais/console/onlineService`,for service  deployment payment.\n",
      "[INFO] [12-08 13:14:20] model.py:529 [t:140481718310720]: please check web console `https://console.bce.baidu.com/qianfan/ais/console/onlineService`,for service  deployment payment.\n",
      "[INFO] [12-08 13:14:52] model.py:529 [t:140481718310720]: please check web console `https://console.bce.baidu.com/qianfan/ais/console/onlineService`,for service  deployment payment.\n",
      "[INFO] [12-08 13:15:24] model.py:529 [t:140481718310720]: please check web console `https://console.bce.baidu.com/qianfan/ais/console/onlineService`,for service  deployment payment.\n",
      "[INFO] [12-08 13:15:55] model.py:529 [t:140481718310720]: please check web console `https://console.bce.baidu.com/qianfan/ais/console/onlineService`,for service  deployment payment.\n",
      "[INFO] [12-08 13:16:26] model.py:529 [t:140481718310720]: please check web console `https://console.bce.baidu.com/qianfan/ais/console/onlineService`,for service  deployment payment.\n",
      "[INFO] [12-08 13:16:58] model.py:529 [t:140481718310720]: please check web console `https://console.bce.baidu.com/qianfan/ais/console/onlineService`,for service  deployment payment.\n",
      "[INFO] [12-08 13:17:29] model.py:529 [t:140481718310720]: please check web console `https://console.bce.baidu.com/qianfan/ais/console/onlineService`,for service  deployment payment.\n",
      "[INFO] [12-08 13:18:02] model.py:529 [t:140481718310720]: please check web console `https://console.bce.baidu.com/qianfan/ais/console/onlineService`,for service  deployment payment.\n",
      "[INFO] [12-08 13:18:34] model.py:529 [t:140481718310720]: please check web console `https://console.bce.baidu.com/qianfan/ais/console/onlineService`,for service  deployment payment.\n",
      "[INFO] [12-08 13:19:05] model.py:529 [t:140481718310720]: please check web console `https://console.bce.baidu.com/qianfan/ais/console/onlineService`,for service  deployment payment.\n",
      "[INFO] [12-08 13:19:36] model.py:529 [t:140481718310720]: please check web console `https://console.bce.baidu.com/qianfan/ais/console/onlineService`,for service  deployment payment.\n",
      "[INFO] [12-08 13:20:08] model.py:529 [t:140481718310720]: please check web console `https://console.bce.baidu.com/qianfan/ais/console/onlineService`,for service  deployment payment.\n",
      "[INFO] [12-08 13:20:39] model.py:529 [t:140481718310720]: please check web console `https://console.bce.baidu.com/qianfan/ais/console/onlineService`,for service  deployment payment.\n",
      "[INFO] [12-08 13:21:12] model.py:529 [t:140481718310720]: please check web console `https://console.bce.baidu.com/qianfan/ais/console/onlineService`,for service  deployment payment.\n",
      "[INFO] [12-08 13:21:43] model.py:529 [t:140481718310720]: please check web console `https://console.bce.baidu.com/qianfan/ais/console/onlineService`,for service  deployment payment.\n",
      "[INFO] [12-08 13:22:14] model.py:529 [t:140481718310720]: please check web console `https://console.bce.baidu.com/qianfan/ais/console/onlineService`,for service  deployment payment.\n",
      "[INFO] [12-08 13:22:46] model.py:529 [t:140481718310720]: please check web console `https://console.bce.baidu.com/qianfan/ais/console/onlineService`,for service  deployment payment.\n",
      "[INFO] [12-08 13:23:17] model.py:529 [t:140481718310720]: please check web console `https://console.bce.baidu.com/qianfan/ais/console/onlineService`,for service  deployment payment.\n",
      "[INFO] [12-08 13:23:49] model.py:529 [t:140481718310720]: please check web console `https://console.bce.baidu.com/qianfan/ais/console/onlineService`,for service  deployment payment.\n",
      "[INFO] [12-08 13:24:21] model.py:529 [t:140481718310720]: please check web console `https://console.bce.baidu.com/qianfan/ais/console/onlineService`,for service  deployment payment.\n",
      "[INFO] [12-08 13:24:53] model.py:529 [t:140481718310720]: please check web console `https://console.bce.baidu.com/qianfan/ais/console/onlineService`,for service  deployment payment.\n",
      "[INFO] [12-08 13:25:24] model.py:529 [t:140481718310720]: please check web console `https://console.bce.baidu.com/qianfan/ais/console/onlineService`,for service  deployment payment.\n",
      "[INFO] [12-08 13:25:55] model.py:529 [t:140481718310720]: please check web console `https://console.bce.baidu.com/qianfan/ais/console/onlineService`,for service  deployment payment.\n",
      "[INFO] [12-08 13:26:27] model.py:529 [t:140481718310720]: please check web console `https://console.bce.baidu.com/qianfan/ais/console/onlineService`,for service  deployment payment.\n",
      "[INFO] [12-08 13:26:58] model.py:529 [t:140481718310720]: please check web console `https://console.bce.baidu.com/qianfan/ais/console/onlineService`,for service  deployment payment.\n",
      "[INFO] [12-08 13:27:29] model.py:529 [t:140481718310720]: please check web console `https://console.bce.baidu.com/qianfan/ais/console/onlineService`,for service  deployment payment.\n",
      "[INFO] [12-08 13:28:03] model.py:536 [t:140481718310720]: service 5093 has been deployed in `/ex1ndqpo_sdkcqa1` \n"
     ]
    }
   ],
   "source": [
    "from qianfan.model import Service\n",
    "from qianfan.model.consts import ServiceType\n",
    "from qianfan.resources.console.consts import DeployPoolType\n",
    "\n",
    "sft_svc: Service = m.deploy(DeployConfig(\n",
    "    name=\"random_sdk\",\n",
    "    endpoint_prefix=\"sdkcqa1\",\n",
    "    replicas=1, # 副本数， 与qps强绑定\n",
    "    pool_type=DeployPoolType.PrivateResource, # 私有资源池\n",
    "    service_type=ServiceType.Chat,\n",
    "))\n"
   ]
  },
  {
   "attachments": {},
   "cell_type": "markdown",
   "metadata": {},
   "source": [
    "使用Finetune之后的模型服务和原始的预置模型服务调用："
   ]
  },
  {
   "cell_type": "code",
   "execution_count": 26,
   "metadata": {},
   "outputs": [
    {
     "name": "stderr",
     "output_type": "stream",
     "text": [
      "[INFO] [12-08 13:30:55] openapi_requestor.py:134 [t:140481718310720]: requesting llm api endpoint: /chat/ex1ndqpo_sdkcqa1\n"
     ]
    },
    {
     "data": {
      "text/plain": [
       "'因果事件如下：\\n- 因果事件：无取向硅钢产量的持续提升导致市场竞争愈发激烈，价格进一步降低，从而有效减少新能源汽车驱动电机行业内企业的成本支出'"
      ]
     },
     "execution_count": 26,
     "metadata": {},
     "output_type": "execute_result"
    }
   ],
   "source": [
    "from qianfan import ChatCompletion\n",
    "### 使用Model & Service调用模型\n",
    "\n",
    "problem=\"下文中有哪些因果事件？无取向硅钢广泛应用于铁芯等电机零部件其产量的持续提升导致市场竞争愈发激烈，价格进一步降低，从而有效减少新能源汽车驱动电机行业内企业的成本支出\"\n",
    "\n",
    "#获取服务对象，即ChatCompletion等类型的对象\n",
    "chat_comp: ChatCompletion = sft_svc.get_res()\n",
    "sft_chat_resp = chat_comp.do(messages=[{\"content\": problem, \"role\": \"user\"}])\n",
    "sft_chat_resp[\"result\"]"
   ]
  }
 ],
 "metadata": {
  "kernelspec": {
   "display_name": "base",
   "language": "python",
   "name": "python3"
  },
  "language_info": {
   "codemirror_mode": {
    "name": "ipython",
    "version": 3
   },
   "file_extension": ".py",
   "mimetype": "text/x-python",
   "name": "python",
   "nbconvert_exporter": "python",
   "pygments_lexer": "ipython3",
   "version": "3.10.13"
  },
  "orig_nbformat": 4,
  "vscode": {
   "interpreter": {
    "hash": "58f7cb64c3a06383b7f18d2a11305edccbad427293a2b4afa7abe8bfc810d4bb"
   }
  }
 },
 "nbformat": 4,
 "nbformat_minor": 2
}<|MERGE_RESOLUTION|>--- conflicted
+++ resolved
@@ -485,11 +485,7 @@
     "from qianfan.dataset import Dataset\n",
     "\n",
     "# 首先需要先加载测试数据集，这里以加载平台预置数据集为例子：\n",
-<<<<<<< HEAD
-    "test_ds = Dataset.load(qianfan_dataset_id=\"ds-xxx\")\n",
-=======
-    "test_ds = Dataset.load(qianfan_dataset_id=qianfan_data_source.id, is_download_to_local=False)\n",
->>>>>>> 63013c22
+    "test_ds = Dataset.load(qianfan_dataset_id=qianfan_data_source.id)\n",
     "\n",
     "# 从训练结果中获取模型对象\n",
     "m: Model = trainer.output[\"model\"]\n",
@@ -730,7 +726,7 @@
    "name": "python",
    "nbconvert_exporter": "python",
    "pygments_lexer": "ipython3",
-   "version": "3.10.13"
+   "version": "3.11.5"
   },
   "orig_nbformat": 4,
   "vscode": {
