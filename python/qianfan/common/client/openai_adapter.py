--- conflicted
+++ resolved
@@ -88,7 +88,6 @@
                 yield "data: " + json.dumps(data) + "\n\n"
             yield "data: [DONE]\n\n"
 
-<<<<<<< HEAD
         @openai_apps.middleware("http")
         async def check_header(request: Request, call_next: Any) -> Any:
             if api_key is not None:
@@ -111,7 +110,7 @@
                     )
 
             return await call_next(request)
-=======
+
         # 添加CORS中间件，允许跨域以及OPTIONS请求
         openai_apps.add_middleware(
             CORSMiddleware,
@@ -122,7 +121,6 @@
             allow_methods=["POST", "OPTIONS"],
             allow_headers=["*"],  # 允许所有头部，或者你可以指定特定的头部
         )
->>>>>>> e88dd4bc
 
         @openai_apps.post("/v1/chat/completions")
         async def chat_completion(request: Request) -> Response:
