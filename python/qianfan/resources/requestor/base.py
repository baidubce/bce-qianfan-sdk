# Copyright (c) 2023 Baidu, Inc. All Rights Reserved.
#
# Licensed under the Apache License, Version 2.0 (the "License");
# you may not use this file except in compliance with the License.
# You may obtain a copy of the License at
#
#     http://www.apache.org/licenses/LICENSE-2.0
#
# Unless required by applicable law or agreed to in writing, software
# distributed under the License is distributed on an "AS IS" BASIS,
# WITHOUT WARRANTIES OR CONDITIONS OF ANY KIND, either express or implied.
# See the License for the specific language governing permissions and
# limitations under the License.

"""
API Requestor for SDK
"""

import copy
import functools
import inspect
import json
import time
from typing import (
    Any,
    AsyncIterator,
    Awaitable,
    Callable,
    Dict,
    Iterator,
    Optional,
    TypeVar,
    Union,
)

import aiohttp
import requests
from tenacity import (
    retry,
    retry_if_exception,
    stop_after_attempt,
    wait_exponential_jitter,
)

import qianfan.errors as errors
from qianfan.config import Config, get_config
from qianfan.resources.auth.oauth import _masked_ak
from qianfan.resources.http_client import HTTPClient
from qianfan.resources.rate_limiter import VersatileRateLimiter
from qianfan.resources.typing import QfRequest, QfResponse, RetryConfig
from qianfan.utils.logging import log_error, log_trace, log_warn

_T = TypeVar("_T")


def _is_utf8_encoded_bytes(byte_str: bytes) -> bool:
    """check whether bytes object is utf8 encoded"""
    try:
        byte_str.decode("utf-8")
        return True
    except UnicodeDecodeError:
        return False


def _get_body_str(byte_str: Optional[Union[bytes, str]]) -> Optional[Union[bytes, str]]:
    """get utf8-decoded str"""
    if byte_str is None:
        return ""

    if (
        not byte_str
        or isinstance(byte_str, str)
        or not _is_utf8_encoded_bytes(byte_str)
    ):
        return byte_str

    return str(byte_str, encoding="utf8")


def _check_if_status_code_is_200(response: requests.Response, config: Config) -> None:
    """
    check whether the status code of response is ok(200)
    if the status code is not 200, raise a `RequestError`
    """
    if response.status_code >= 300 or response.status_code < 200:
        failed_msg = (
            f"http request url {response.url} failed with http status code"
            f" {response.status_code}\n"
        )
        if response.headers.get("X-Bce-Error-Code", ""):
            failed_msg += (
                f"error code from baidu: {response.headers['X-Bce-Error-Code']}\n"
            )

        if response.headers.get("X-Bce-Error-Message", ""):
            failed_msg += (
                f"error message from baidu: {response.headers['X-Bce-Error-Message']}\n"
            )

        request_body = _get_body_str(response.request.body)
        response_body = _get_body_str(response.content)

        possible_reason = ""
        x_err_msg = response.headers.get("X-Bce-Error-Message", "")
        if x_err_msg == "NotFound, cause: Could not find credential.":
            access_key = config.ACCESS_KEY
            if access_key:
                possible_reason = f"Access Key(`{_masked_ak(access_key)}`) 错误"
            else:
                possible_reason = "Access Key 未设置"
        elif (
            x_err_msg
            == "SignatureDoesNotMatch, cause: Fail to authn user: Signature does not"
            " match"
        ):
            secret_key = config.SECRET_KEY
            if secret_key:
                possible_reason = f"Secret Key(`{_masked_ak(secret_key)}`) 错误"
            else:
                possible_reason = "Secret Key 未设置"

        if possible_reason != "":
            possible_reason = f"\n可能的原因：{possible_reason}"

        failed_msg += (
            f"request headers: {response.request.headers}\n"
            f"request body: {request_body!r}\n"
            f"response headers: {response.headers}\n"
            f"response body: {response_body!r}"
            f"{possible_reason}"
        )

        log_error(failed_msg)
        raise errors.RequestError(
            failed_msg,
            body=request_body,
            headers=response.headers,
            status_code=response.status_code,
        )


def _async_check_if_status_code_is_200(response: aiohttp.ClientResponse) -> None:
    """
    async check whether the status code of response is ok(200)
    if the status code is not 200, raise a `RequestError`
    """
    if response.status != 200:
        raise errors.RequestError(
            f"request failed with status code `{response.status}`, "
            f"headers: `{response.headers}`, "
            f"body: `{response.content}`"
        )


def _with_latency(func: Callable) -> Callable:
    """
    general decorator to add latency info into response
    """
    sign = inspect.signature(func)
    if sign.return_annotation is QfResponse:
        if inspect.iscoroutinefunction(func):
            return _async_latency(func)
        return _latency(func)
    elif sign.return_annotation is Iterator[QfResponse]:
        return _stream_latency(func)
    elif sign.return_annotation is AsyncIterator[QfResponse]:
        return _async_stream_latency(func)
    raise errors.InternalError()


_COMPLETION_TOKENS_FIELD = "completion_tokens"


def _latency(func: Callable[..., QfResponse]) -> Callable[..., QfResponse]:
    """
    a decorator to add latency info into response
    """

    @functools.wraps(func)
    def wrapper(
        requestor: Any, request: QfRequest, *args: Any, **kwargs: Any
    ) -> QfResponse:
        log_trace(f"raw request: {request}")
        with requestor._rate_limiter:
            start_time = time.perf_counter()
            start_timestamp = int(time.time() * 1000)
            resp = func(requestor, request, *args, **kwargs)
            resp.statistic["total_latency"] = time.perf_counter() - start_time
            resp.statistic["start_timestamp"] = start_timestamp
            usage_tokens = resp.body.get("usage", {}).get(_COMPLETION_TOKENS_FIELD, 0)
            resp.statistic["avg_output_tokens_per_second"] = (
                usage_tokens / resp.statistic["total_latency"]
            )
            return resp

    return wrapper


def _async_latency(
    func: Callable[..., Awaitable[QfResponse]]
) -> Callable[..., Awaitable[QfResponse]]:
    """
    a decorator to add latency info into async response
    """

    @functools.wraps(func)
    async def wrapper(
        requestor: Any, request: QfRequest, *args: Any, **kwargs: Any
    ) -> QfResponse:
        log_trace(f"raw request: {request}")
        async with requestor._rate_limiter:
            start_time = time.perf_counter()
            start_timestamp = int(time.time() * 1000)
            resp = await func(requestor, request, *args, **kwargs)
            resp.statistic["total_latency"] = time.perf_counter() - start_time
            resp.statistic["start_timestamp"] = start_timestamp
            usage_tokens = resp.body.get("usage", {}).get(_COMPLETION_TOKENS_FIELD, 0)
            resp.statistic["avg_output_tokens_per_second"] = (
                usage_tokens / resp.statistic["total_latency"]
            )
            return resp

    return wrapper


def _stream_latency(
    func: Callable[..., Iterator[QfResponse]]
) -> Callable[..., Iterator[QfResponse]]:
    """
    a decorator to add latency info into stream response
    """

    @functools.wraps(func)
    def wrapper(
        requestor: Any, request: QfRequest, *args: Any, **kwargs: Any
    ) -> Iterator[QfResponse]:
        with requestor._rate_limiter:
            start_time = time.perf_counter()
            start_timestamp = int(time.time() * 1000)
            resp = func(requestor, request, *args, **kwargs)

        def iter() -> Iterator[QfResponse]:
            is_first_block = True
            sse_block_receive_time = time.perf_counter()

            for r in resp:
                r.statistic["request_latency"] = (
                    (time.perf_counter() - sse_block_receive_time)
                    if not is_first_block
                    else r.statistic["first_token_latency"]
                )
                is_first_block = False

                r.statistic["total_latency"] = time.perf_counter() - start_time
                r.statistic["start_timestamp"] = start_timestamp
                sse_block_receive_time = time.perf_counter()
                usage_tokens = r.body.get("usage", {}).get(_COMPLETION_TOKENS_FIELD, 0)
                r.statistic["avg_output_tokens_per_second"] = (
                    usage_tokens / r.statistic["total_latency"]
                )
                yield r

        return iter()

    return wrapper


def _async_stream_latency(
    func: Callable[..., Awaitable[AsyncIterator[QfResponse]]]
) -> Callable[..., Awaitable[AsyncIterator[QfResponse]]]:
    """
    a decorator to add latency info into async stream response
    """

    @functools.wraps(func)
    async def wrapper(
        requestor: Any, request: QfRequest, *args: Any, **kwargs: Any
    ) -> AsyncIterator[QfResponse]:
        async with requestor._rate_limiter:
            start_time = time.perf_counter()
            start_timestamp = int(time.time() * 1000)
            resp = await func(requestor, request, *args, **kwargs)
            first_token_latency = time.perf_counter() - start_time

        async def iter() -> AsyncIterator[QfResponse]:
            nonlocal first_token_latency

            sse_block_receive_time = time.perf_counter()
            is_first_block = True

            async for r in resp:
                r.statistic["request_latency"] = (
                    (time.perf_counter() - sse_block_receive_time)
                    if not is_first_block
                    else first_token_latency
                )
                is_first_block = False

                r.statistic["first_token_latency"] = first_token_latency
                r.statistic["total_latency"] = time.perf_counter() - start_time
                r.statistic["start_timestamp"] = start_timestamp
                sse_block_receive_time = time.perf_counter()
                usage_tokens = r.body.get("usage", {}).get(_COMPLETION_TOKENS_FIELD, 0)
                r.statistic["avg_output_tokens_per_second"] = (
                    usage_tokens / r.statistic["total_latency"]
                )
                yield r

        return iter()

    return wrapper


class BaseAPIRequestor(object):
    """
    Base class of API Requestor
    """

    def __init__(self, **kwargs: Any) -> None:
        """
        `ak`, `sk` and `access_token` can be provided in kwargs.
        """
        self._client = HTTPClient(**kwargs)
        self._rate_limiter = VersatileRateLimiter(**kwargs)
        self._host = kwargs.get("host")
        self.config = kwargs.get("config", get_config())

    def _preprocess_request(self, request: QfRequest) -> QfRequest:
        return request

    async def _async_preprocess_request(self, request: QfRequest) -> QfRequest:
        return request

    @_with_latency
    def _request(
        self,
        request: QfRequest,
        data_postprocess: Callable[[QfResponse], QfResponse] = lambda x: x,
        check_error: Callable[[requests.Response], None] = _check_if_status_code_is_200,
    ) -> QfResponse:
        """
        simple sync request
        """
        request = self._preprocess_request(request)
        response = self._client.request(request)
<<<<<<< HEAD
        if check_error:
            check_error(response)
=======
        _check_if_status_code_is_200(response, self.config)
>>>>>>> 00385840
        try:
            body = response.json()
        except requests.JSONDecodeError:
            raise errors.RequestError(
                f"Got invalid json response from server, body: {response.content!r}"
            )
        resp = self._parse_response(body, response)
        resp.statistic["request_latency"] = response.elapsed.total_seconds()
        resp.request = QfRequest.from_requests(response.request)
        resp.request.json_body = copy.deepcopy(request.json_body)
        resp.request.retry_config = request.retry_config

        if "X-Ratelimit-Limit-Requests" in resp.headers:
            self._rate_limiter.reset_once(
                float(resp.headers["X-Ratelimit-Limit-Requests"])
            )
        return data_postprocess(resp)

    @_with_latency
    async def _async_request(
        self,
        request: QfRequest,
        data_postprocess: Callable[[QfResponse], QfResponse] = lambda x: x,
    ) -> QfResponse:
        """
        async request
        """
        request = self._preprocess_request(request)
        start = time.perf_counter()
        response, session = await self._client.arequest(request)
        request_latency = time.perf_counter() - start

        async with session:
            async with response:
                _async_check_if_status_code_is_200(response)
                try:
                    body = await response.json()
                except json.JSONDecodeError:
                    raise errors.RequestError(
                        "Got invalid json response from server, body:"
                        f" {response.content}"
                    )
                resp = await self._parse_async_response(body, response)
                resp.statistic["request_latency"] = request_latency
                resp.request = QfRequest.from_aiohttp(response.request_info)
                resp.request.json_body = copy.deepcopy(request.json_body)
                resp.request.retry_config = request.retry_config
                if "X-Ratelimit-Limit-Requests" in resp.headers:
                    await self._rate_limiter.async_reset_once(
                        float(resp.headers["X-Ratelimit-Limit-Requests"])
                    )

                return data_postprocess(resp)

    def _parse_response(
        self, body: Dict[str, Any], resp: requests.Response
    ) -> QfResponse:
        """
        parse response to QfResponse
        """
        self._check_error(body)
        qf_response = QfResponse(
            code=resp.status_code, headers=dict(resp.headers), body=body
        )
        return qf_response

    async def _parse_async_response(
        self, body: Dict[str, Any], resp: aiohttp.ClientResponse
    ) -> QfResponse:
        """
        parse async response to QfResponse
        """
        self._check_error(body)

        qf_response = QfResponse(
            code=resp.status, headers=dict(resp.headers), body=body
        )
        return qf_response

    def _check_error(self, body: Dict[str, Any]) -> None:
        """
        check whether there is error in response
        """
        raise NotImplementedError

    def _with_retry(
        self, config: RetryConfig, func: Callable[..., _T], *args: Any
    ) -> _T:
        """
        retry wrapper
        """

        def predicate_api_err(result: Any) -> bool:
            if config.retry_err_handler:
                if config.retry_err_handler(result):
                    return True
            if isinstance(result, errors.APIError):
                # llm openapi error
                if result.error_code in config.retry_err_codes:
                    log_warn(
                        f"got error code {result.error_code} from server, retrying... "
                    )
                    return True
            if isinstance(result, requests.RequestException):
                log_error(f"request exception: {result}, retrying...")
                return True
            return False

        @retry(
            wait=wait_exponential_jitter(
                initial=config.backoff_factor,
                jitter=config.jitter,
                max=config.max_wait_interval,
            ),
            retry=retry_if_exception(predicate_api_err),
            stop=stop_after_attempt(config.retry_count),
            reraise=True,
        )
        def _retry_wrapper(*args: Any) -> _T:
            return func(*args)

        return _retry_wrapper(*args)

    async def _async_with_retry(
        self, config: RetryConfig, func: Callable[..., Awaitable[_T]], *args: Any
    ) -> _T:
        """
        async retry wrapper
        """

        def predicate_api_err_code(result: Any) -> bool:
            if isinstance(result, errors.APIError):
                if result.error_code in config.retry_err_codes:
                    log_warn(
                        f"got error code {result.error_code} from server, retrying... "
                    )
                    return True
            if isinstance(result, aiohttp.ClientError):
                log_error(f"request exception: {result}, retrying...")
                return True
            return False

        @retry(
            wait=wait_exponential_jitter(
                initial=config.backoff_factor,
                jitter=config.jitter,
                max=config.max_wait_interval,
            ),
            retry=retry_if_exception(predicate_api_err_code),
            stop=stop_after_attempt(config.retry_count),
            reraise=True,
        )
        async def _retry_wrapper(*args: Any) -> _T:
            return await func(*args)

        return await _retry_wrapper(*args)<|MERGE_RESOLUTION|>--- conflicted
+++ resolved
@@ -343,12 +343,9 @@
         """
         request = self._preprocess_request(request)
         response = self._client.request(request)
-<<<<<<< HEAD
         if check_error:
             check_error(response)
-=======
         _check_if_status_code_is_200(response, self.config)
->>>>>>> 00385840
         try:
             body = response.json()
         except requests.JSONDecodeError:
