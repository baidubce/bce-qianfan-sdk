--- conflicted
+++ resolved
@@ -25,13 +25,8 @@
     QianfanRefereeEvaluatorDefaultMetrics,
     QianfanRefereeEvaluatorDefaultSteps,
 )
-<<<<<<< HEAD
-from qianfan.pydantic import BaseModel, Field, root_validator
 from qianfan.utils import log_error
-=======
-from qianfan.utils import log_error, log_warn
 from qianfan.utils.pydantic import BaseModel, Field, root_validator
->>>>>>> 27f2ab42
 
 
 class Evaluator(BaseModel, ABC):
