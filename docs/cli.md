--- conflicted
+++ resolved
@@ -101,11 +101,7 @@
 
 ### dataset 数据集
 
-<<<<<<< HEAD
-![](./imgs/cli/dataset.gif)
-=======
 ![](./imgs/cli/dataset.webp)
->>>>>>> da8871ec
 
 **用法**:
 
@@ -120,11 +116,6 @@
 **Commands 命令**:
 
 * `predict`：调用大模型对数据集进行预测，并保存到本地文件。
-<<<<<<< HEAD
-* `save`：保存数据集至本地文件或平台。
-* `view`：预览数据集内容。
-
-=======
 * `download`：下载数据集。
 * `upload`：上传数据集。
 * `save`：保存数据集至本地文件或平台。
@@ -136,7 +127,6 @@
 >
 > 如果由于本地文件名为数字，导致和数据集 id 混淆，可以在文件名前增加 `./` 避免歧义，例如 `./18562`。
 
->>>>>>> da8871ec
 #### predict 数据集预测
 
 调用大模型对数据集进行预测，并保存到本地文件。
@@ -160,12 +150,6 @@
 * `--reference-column TEXT`：参考答案的列名称。
 * `--help`：展示帮助文档。
 
-<<<<<<< HEAD
-### save 数据集保存
-
-保存数据集至本地文件或平台。
-
-=======
 #### download 数据集下载
 
 下载数据集至本地。
@@ -218,7 +202,6 @@
 > 
 > `save` 命令提供了更为灵活的数据集保存功能，例如平台数据拷贝至另一个平台数据集中，可以满足更为复杂的需求。
 
->>>>>>> da8871ec
 **用法**:
 
 ```console
@@ -238,11 +221,7 @@
 * `--bos-path TEXT`：数据集保存在 BOS 上的路径，仅在保存至平台时需要。 (e.g. bos://bucket/path/)
 * `--help`：展示帮助文档。
 
-<<<<<<< HEAD
-### view 数据集预览
-=======
 #### view 数据集预览
->>>>>>> da8871ec
 
 预览数据集内容。
 
@@ -260,8 +239,5 @@
 
 * `--row TEXT`：待预览的数据集行。用 `,` 分隔数个行，用 `-` 表示一个范围。 (e.g. 1,3-5,12)
 * `--column TEXT`：待预览的数据集的列。用 `,` 分隔每个列名称。 (e.g. prompt,response)
-<<<<<<< HEAD
-=======
 * `--raw`：展示原始数据。
->>>>>>> da8871ec
 * `--help`：展示帮助文档。