# Copyright (c) 2023 Baidu, Inc. All Rights Reserved.
#
# Licensed under the Apache License, Version 2.0 (the "License");
# you may not use this file except in compliance with the License.
# You may obtain a copy of the License at
#
#     http://www.apache.org/licenses/LICENSE-2.0
#
# Unless required by applicable law or agreed to in writing, software
# distributed under the License is distributed on an "AS IS" BASIS,
# WITHOUT WARRANTIES OR CONDITIONS OF ANY KIND, either express or implied.
# See the License for the specific language governing permissions and
# limitations under the License.

import json
from datetime import datetime
from enum import Enum
from functools import wraps
from http import HTTPStatus
from typing import Any, Callable, Dict, List, Optional, Type, TypeVar

import click
import typer
from prompt_toolkit import prompt
from prompt_toolkit.document import Document
from prompt_toolkit.validation import ValidationError, Validator
from rich import print as rprint
from rich.console import Console, Group, RenderableType
from rich.highlighter import JSONHighlighter
from rich.logging import RichHandler
from rich.panel import Panel
from rich.text import Text

import qianfan
import qianfan.utils.logging as qianfan_logging
from qianfan import QfResponse
from qianfan.resources.llm.base import BaseResource
from qianfan.resources.typing import QfRequest
from qianfan.utils.bos_uploader import BosHelper, parse_bos_path
from qianfan.utils.utils import camel_to_snake, snake_to_camel

BaseResourceType = TypeVar("BaseResourceType", bound=BaseResource)
command_to_resource_type: Dict[str, Type[BaseResource]] = {
    "chat": qianfan.ChatCompletion,
    "txt2img": qianfan.Text2Image,
    "completion": qianfan.Completion,
    "embedding": qianfan.Embedding,
}


def print_error_msg(msg: str, exit: bool = False) -> None:
    """
    Print an error message in the console.
    """
    rprint(f"[bold red]ERROR[/bold red]: {msg}")
    if exit:
        raise typer.Exit(1)


def print_warn_msg(msg: str) -> None:
    """
    Print a warning message in the console.
    """
    rprint(f"[bold orange1]WARN[/bold orange1]: {msg}")


def print_info_msg(msg: str) -> None:
    """
    Print an info message in the console.
    """
    rprint(f"[bold]INFO[/bold]: {msg}")


def print_success_msg(msg: str) -> None:
    """
    Print a success message in the console.
    """
    rprint(f"[bold green]SUCCESS[/bold green]: {msg}")


def create_client(
    type: Type[BaseResourceType], model: str, endpoint: Optional[str], **kwargs: Any
) -> BaseResourceType:
    """
    Create the client according to the type, model and endpoint.
    """
    if endpoint is not None:
        return type(endpoint=endpoint, **kwargs)
    else:
        return type(model=model, **kwargs)


def timestamp(time: datetime = datetime.now()) -> str:
    """
    Return a timestamp string used in the client.
    """
    return time.strftime("%Y%m%d_%H%M%S")


def enum_list(enum_type: Type[Enum]) -> list:
    """
    Return a list of the enum values.
    """
    members = enum_type.__members__.keys()
    return [camel_to_snake(member) for member in members]


def enum_typer(enum_type: Type[Enum]) -> Dict[str, Any]:
    return {"click_type": click.Choice(enum_list(enum_type)), "callback": enum_callback}


def enum_callback(ctx: typer.Context, param: typer.CallbackParam, value: str) -> Any:
    """
    update qianfan config
    """
    if value is not None and len(value.strip()) > 0:
        return snake_to_camel(value)


def assert_not_none(value: Any, var_name: str) -> None:
    """
    Assert the value is not none.
    """
    if not value:
        print_error_msg(f"{var_name} is required.")
        raise typer.Exit(1)


def bos_bucket_region(bucket: str) -> str:
    """
    Get the bos bucket location.
    """
    global_config = qianfan.get_config()
    if global_config.ACCESS_KEY is None or global_config.SECRET_KEY is None:
        print_error_msg("ACCESS_KEY and SECRET_KEY are required.")
        raise typer.Exit(1)
    bos_helper = BosHelper()
    region = bos_helper.get_bos_bucket_location(bucket)
    return region


def list_model_callback(
    ctx: typer.Context, param: typer.CallbackParam, value: bool
) -> None:
    """
    Print models of ChatCompletion and exit.
    """
    if value:
        console = replace_logger_handler()
        cmd = ctx.command
        if cmd.name is None:
            print_error_msg("No command is specified.")
            raise typer.Exit(1)
        t = command_to_resource_type[cmd.name]
        models = t.models()
        for m in sorted(models):
            info = t.get_model_info(m)
<<<<<<< HEAD
            if info.deprecated:
                console.print(f"[s]{m} [dim](deprecated)[/]", highlight=False)
            else:
                console.print(m, highlight=False)
=======
            if not info.depracated:
                console.print(m, highlight=False)
        for m in sorted(models):
            info = t.get_model_info(m)
            if info.depracated:
                console.print(f"[s]{m} [dim](depracated)[/]", highlight=False)
>>>>>>> 7caec18c
        raise typer.Exit()


def replace_logger_handler(**kwargs: Any) -> Console:
    console = Console(log_time_format="[%m/%d/%y %H:%M:%S]", **kwargs)
    logger = qianfan_logging.logger._logger
    handlers = logger.handlers
    for handler in handlers:
        logger.removeHandler(handler)
    logger.addHandler(RichHandler(console=console))
    return console


def check_credential() -> None:
    ak = qianfan.get_config().AK
    sk = qianfan.get_config().SK
    access_key = qianfan.get_config().ACCESS_KEY
    secret_key = qianfan.get_config().SECRET_KEY

    if ak is None or sk is None:
        if access_key is None or secret_key is None:
            print_info_msg(
                'No enough credential found. Please provide your "access key" and'
                ' "secret key".'
            )
            print_info_msg(
                "You can find your key at"
                " https://console.bce.baidu.com/iam/#/iam/accesslist"
            )
            print_info_msg(
                "You can also set the credential using environment variable"
                ' "QIANFAN_ACCESS_KEY" and "QIANFAN_SECRET_KEY".'
            )
            print()
            if access_key is None:
                while True:
                    rprint("Please input your [b i]Access Key[/b i]: ", end="")
                    access_key = prompt()
                    if len(access_key) != 0:
                        qianfan.get_config().ACCESS_KEY = access_key
                        break
                    else:
                        print_error_msg("Access key cannot be empty.")
            if secret_key is None:
                while True:
                    rprint("Please input your [b i]Secret Key[/b i]: ", end="")
                    secret_key = prompt()
                    if len(secret_key) != 0:
                        qianfan.get_config().SECRET_KEY = secret_key
                        break
                    else:
                        print_error_msg("Secret key cannot be empty.")
            print()


def credential_required(func: Callable) -> Callable:
    """
    Check the credential is provided.
    """

    @wraps(func)
    def wrapper(*args: Any, **kwargs: Any) -> Any:
        check_credential()
        return func(*args, **kwargs)

    return wrapper


list_model_option = typer.Option(
    None,
    "--list-model",
    "-l",
    callback=list_model_callback,
    is_eager=True,
    help="Print supported models.",
)


def _render_request_body(headers: Dict[str, str], body: Any) -> Group:
    header_list: List[RenderableType] = []
    for k, v in headers.items():
        header_list.append(Text.from_markup(f"[red]{k}[/]: {v}"))
    header_list.append(Text.from_markup(""))
    body_obj = Text.from_markup(json.dumps(body, indent=4, ensure_ascii=False))
    JSONHighlighter().highlight(body_obj)
    header_list.append(body_obj)
    return Group(*header_list)


def _render_request(request: QfRequest) -> Group:
    render_list: List[RenderableType] = []
    render_list.append(Text.from_markup(f"[magenta]{request.method}[/] {request.url}"))
    render_list.append(_render_request_body(request.headers, request.json_body))
    return Group(*render_list)


def _render_response(response: QfResponse) -> Group:
    render_list: List[RenderableType] = []
    render_list.append(
        Text.from_markup(
            f"[yellow]{response.code}[/] {HTTPStatus(response.code).phrase}"
        )
    )
    render_list.append(_render_request_body(response.headers, response.body))
    content_type = response.headers.get("Content-Type")
    if content_type is not None and "event-stream" in content_type:
        render_list.append(
            Text.from_markup(
                "\n[dim](Since streaming output is enabled, only the last response is"
                " printed.)[/]"
            )
        )
    return Group(*render_list)


def render_response_debug_info(response: QfResponse) -> Group:
    request = response.request
    render_list: List[RenderableType] = []
    if request is not None:
        render_list.append(
            Panel(
                _render_request(request),
                title="[cyan]Request[/] [dim](for debug)[/]",
                title_align="left",
            )
        )
    render_list.append(
        Panel(
            _render_response(response),
            title="[cyan]Response[/] [dim](for debug)[/]",
            title_align="left",
        )
    )

    return Group(*render_list)


class InputEmptyValidator(Validator):
    def validate(self, document: Document) -> None:
        text = document.text
        if len(text.strip()) == 0:
            raise ValidationError(message="Input cannot be empty")


class BosPathValidator(Validator):
    def validate(self, document: Document) -> None:
        text = document.text.strip()
        if len(text) == 0:
            raise ValidationError(message="Input cannot be empty")
        try:
            parse_bos_path("bos:/" + text)
        except ValueError:
            raise ValidationError(message="Invalid BOS path")<|MERGE_RESOLUTION|>--- conflicted
+++ resolved
@@ -155,19 +155,12 @@
         models = t.models()
         for m in sorted(models):
             info = t.get_model_info(m)
-<<<<<<< HEAD
-            if info.deprecated:
-                console.print(f"[s]{m} [dim](deprecated)[/]", highlight=False)
-            else:
-                console.print(m, highlight=False)
-=======
-            if not info.depracated:
+            if not info.deprecated:
                 console.print(m, highlight=False)
         for m in sorted(models):
             info = t.get_model_info(m)
-            if info.depracated:
-                console.print(f"[s]{m} [dim](depracated)[/]", highlight=False)
->>>>>>> 7caec18c
+            if info.deprecated:
+                console.print(f"[s]{m} [dim](deprecated)[/]", highlight=False)
         raise typer.Exit()
 
 
