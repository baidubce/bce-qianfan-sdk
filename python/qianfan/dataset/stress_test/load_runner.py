"""
QianfanLocustRunner
"""

import logging
import os
import time
import traceback
from multiprocessing import Value
from typing import Any, Dict, Optional

from qianfan import resources
from qianfan.dataset import Dataset
from qianfan.dataset.stress_test.load_statistics import gen_brief, generate_html_table
from qianfan.dataset.stress_test.yame import GlobalData
from qianfan.dataset.stress_test.yame.runner import LocustRunner

logger = logging.getLogger("yame.stats")
logger.setLevel(logging.INFO)
GlobalData.data["threshold_first"] = Value("i", 0)
GlobalData.data["total_requests"] = Value("i", 0)
GlobalData.data["success_requests"] = Value("i", 0)


def model_details(endpoint):
    info = resources.Service.V2.service_list()
    for inf in info.body["result"]["serviceList"]:
        temp = inf["url"].split("/")
        if temp[-1] == endpoint:
            return inf


class QianfanLocustRunner(LocustRunner):
    """
    QianfanLocustRunner
    """

    locust_file = os.path.abspath(os.path.dirname(__file__)) + "/qianfan_llm_load.py"

    def __init__(
        self,
        dataset: Dataset,
        model: Optional[str] = None,
        endpoint: Optional[str] = None,
        model_type: str = "ChatCompletion",
        user_num: int = 1,
        worker_num: int = 1,
        runtime: str = "1m",
        spawn_rate: int = 1,
        recording: bool = True,
        record_dir: Optional[str] = None,
        hyperparameters: Optional[Dict[str, Any]] = None,
        rounds: int = 1,
        interval: int = 0,
        first_latency_threshold: Optional[float] = None,
        round_latency_threshold: Optional[float] = None,
        success_rate_threshold: Optional[float] = None,
        model_info: Optional[Dict[str, Any]] = None,
    ):
        if model is not None:
            host = model
            is_endpoint = False
        elif endpoint is not None:
            host = endpoint
            is_endpoint = True
        super(QianfanLocustRunner, self).__init__(
            locustfile=self.locust_file,
            user_num=user_num,
            worker_num=worker_num,
            runtime=runtime,
            spawn_rate=spawn_rate,
            host=host,
            recording=recording,
            record_dir=record_dir,
            dataset=dataset,
            model_type=model_type,
            hyperparameters=hyperparameters,
            is_endpoint=is_endpoint,
            rounds=rounds,
            interval=interval,
            first_latency_threshold=first_latency_threshold,
            round_latency_threshold=round_latency_threshold,
            success_rate_threshold=success_rate_threshold,
            model_info=model_info,
        )
<<<<<<< HEAD
        self.first_latency_threshold = first_latency_threshold
        self.round_latency_threshold = round_latency_threshold * 1000
        self.success_rate_threshold = success_rate_threshold * 100
        GlobalData.data["first_latency_threshold"] = self.first_latency_threshold * 1000
        self.dataset = dataset
        self.model_type = model_type
        self.hyperparameters = hyperparameters
        self.user_num = user_num
        self.worker_num = worker_num
        self.spawn_rate = spawn_rate
        self.rounds = rounds
        self.interval = interval
        self.total_requests = Value("i", 0)
        if is_endpoint:
            model_info = model_details(endpoint)
            if model_info is not None:
                modelVersionId = model_info['modelId']
                serviceId = model_info["serviceId"]
                serviceUrl = model_info["url"]
                computer = model_info["resourceConfig"]["type"]
                replicasCount = model_info["resourceConfig"]["replicasCount"]
                modelname = model_info["name"]
                self.model_info = {
                    "modelname": modelname,
                    "modelVersionId": modelVersionId,
                    "serviceId": serviceId,
                    "serviceUrl": serviceUrl,
                    "computer": computer,
                    "replicasCount": replicasCount,
                    "origin_user_num": self.user_num,
                    "worker": self.worker_num,
                    "rounds": self.rounds,
                    "spawn_rate": self.spawn_rate,
                    "hyperparameters": self.hyperparameters,
                    "interval": self.interval,
                }
        else:
            model_info = None
            self.model_info = {
                "modelname": None,
                "modelVersionId": None,
                "serviceId": None,
                "serviceUrl": None,
                "computer": None,
                "replicasCount": None,
                "origin_user_num": self.user_num,
                "worker": self.worker_num,
                "rounds": self.rounds,
                "spawn_rate": self.spawn_rate,
                "hyperparameters": self.hyperparameters,
                "interval": self.interval,
            }
=======
        self.dataset = dataset
>>>>>>> e88dd4bc

    def run(self) -> Dict[str, Any]:
        """
        run
        """
<<<<<<< HEAD
        ret = {"logfile": [], "record_dir": []}
        current_user_num = self.user_num
        html = []
        for round in range(self.rounds):
            start_time = time.time()
            round_result = super(QianfanLocustRunner, self).run(
                user_num=current_user_num
            )  # 启动单轮并发
            end_time = time.time()
            t = end_time - start_time
            total_requests = len(self.dataset)
            ret["logfile"].append(round_result["logfile"])
            ret["record_dir"].append(round_result["record_dir"])
            log_info = None
            self.model_info["log_info"] = log_info
            html_path = round_result["record_dir"] + "/performance_table.html"
            try:
                round_html = gen_brief(
                    round_result["record_dir"],
                    t,
                    len(self.dataset),
                    current_user_num,
                    self.worker_num,
                    self.spawn_rate,
                    self.model_type,
                    self.hyperparameters,
                    total_requests,
                )
                html.append(round_html)
            except Exception:
                traceback.print_exc()
                logger.error("Error happens when generating brief.")
            if GlobalData.data["threshold_first"].value == 1:
                log_info = "首token超时, 超时token: " + self.dataset[0][0]["prompt"]
                self.model_info["log_info"] = log_info
                print("首token超时，超时token:", self.dataset[0][0]["prompt"])
                html_table = generate_html_table(html, self.model_info)
                with open(html_path, "w", encoding="utf-8") as f:
                    f.write(html_table)
                return ret
            if t > self.round_latency_threshold:
                html_table = generate_html_table(html, self.model_info)
                with open(html_path, "w", encoding="utf-8") as f:
                    f.write(html_table)
                print("整句时延超时")
                return ret
            if round_html["SuccessRate"] < self.success_rate_threshold:
                html_table = generate_html_table(html, self.model_info)
                with open(html_path, "w", encoding="utf-8") as f:
                    f.write(html_table)
                print("成功率低于阈值")
                return ret
            current_user_num += self.interval
            GlobalData.data["total_requests"].value = 0

        html_table = generate_html_table(html, self.model_info)
        html_path = round_result["record_dir"] + "/performance_table.html"
        with open(html_path, "w", encoding="utf-8") as f:
            f.write(html_table)
        end_time = time.time()
        logger.info("Log path: %s" % ret["logfile"])
        return ret  # ret似乎没有实际返回作用
=======
        start_time = time.time()
        ret = super(QianfanLocustRunner, self).run()
        end_time = time.time()
        total_time = end_time - start_time
        logger.info("Log path: %s" % ret["logfile"])
        try:
            gen_brief(ret["record_dir"], total_time, len(self.dataset))
        except Exception:
            traceback.print_exc()
            logger.error("Error happens when statisticizing.")
        return ret
>>>>>>> e88dd4bc
<|MERGE_RESOLUTION|>--- conflicted
+++ resolved
@@ -2,8 +2,10 @@
 QianfanLocustRunner
 """
 
+
 import logging
 import os
+import time
 import time
 import traceback
 from multiprocessing import Value
@@ -83,7 +85,6 @@
             success_rate_threshold=success_rate_threshold,
             model_info=model_info,
         )
-<<<<<<< HEAD
         self.first_latency_threshold = first_latency_threshold
         self.round_latency_threshold = round_latency_threshold * 1000
         self.success_rate_threshold = success_rate_threshold * 100
@@ -136,15 +137,11 @@
                 "hyperparameters": self.hyperparameters,
                 "interval": self.interval,
             }
-=======
-        self.dataset = dataset
->>>>>>> e88dd4bc
 
     def run(self) -> Dict[str, Any]:
         """
         run
         """
-<<<<<<< HEAD
         ret = {"logfile": [], "record_dir": []}
         current_user_num = self.user_num
         html = []
@@ -206,17 +203,4 @@
             f.write(html_table)
         end_time = time.time()
         logger.info("Log path: %s" % ret["logfile"])
-        return ret  # ret似乎没有实际返回作用
-=======
-        start_time = time.time()
-        ret = super(QianfanLocustRunner, self).run()
-        end_time = time.time()
-        total_time = end_time - start_time
-        logger.info("Log path: %s" % ret["logfile"])
-        try:
-            gen_brief(ret["record_dir"], total_time, len(self.dataset))
-        except Exception:
-            traceback.print_exc()
-            logger.error("Error happens when statisticizing.")
-        return ret
->>>>>>> e88dd4bc
+        return ret  # ret似乎没有实际返回作用