# Copyright (c) 2023 Baidu, Inc. All Rights Reserved.
#
# Licensed under the Apache License, Version 2.0 (the "License");
# you may not use this file except in compliance with the License.
# You may obtain a copy of the License at
#
#     http://www.apache.org/licenses/LICENSE-2.0
#
# Unless required by applicable law or agreed to in writing, software
# distributed under the License is distributed on an "AS IS" BASIS,
# WITHOUT WARRANTIES OR CONDITIONS OF ANY KIND, either express or implied.
# See the License for the specific language governing permissions and
# limitations under the License.
"""
data source which is related to download/upload
"""

import datetime
import json
import os.path
import uuid
import zipfile
from abc import ABC, abstractmethod
from enum import Enum
from time import sleep
from typing import Any, Dict, List, Optional, Tuple, Union

import dateutil.parser
import requests

from qianfan.config import get_config
from qianfan.dataset.consts import QianfanDatasetLocalCacheDir
from qianfan.errors import FileSizeOverflow, QianfanRequestError
from qianfan.resources.console.consts import (
    DataExportDestinationType,
    DataExportStatus,
    DataImportStatus,
    DataProjectType,
    DataReleaseStatus,
    DataSetType,
    DataSourceType,
    DataStorageType,
    DataTemplateType,
)
from qianfan.resources.console.data import Data
from qianfan.utils.bos_uploader import (
    generate_bos_file_path,
    get_bos_file_shared_url,
    upload_content_to_bos,
    upload_file_to_bos,
)
from qianfan.utils.logging import log_debug, log_error, log_info, log_warn
from qianfan.utils.pydantic import BaseModel, Field, root_validator


class FormatType(Enum):
    """Enum for data source format type"""

    Json = "json"
    Jsonl = "jsonl"
    Csv = "csv"
    # 无格式导出，一行就是一条数据，类似 Jsonl，但是非格式化
    Text = "txt"


class DataSource(ABC):
    """basic data source class"""

    @abstractmethod
    def save(self, data: str, **kwargs: Any) -> bool:
        """
        Export the data to the data source
        and return
        whether the import was successful or failed

        Args:
            data (str): data need to be saved
            **kwargs (Any): optional arguments

        Returns:
            bool: is saving successful
        """

    @abstractmethod
    async def asave(self, data: str, **kwargs: Any) -> bool:
        """
        Asynchronously export the data to the data source
        and return
        whether the import was successful or failed

        Args:
            data (str): data need to be saved
            **kwargs (Any): optional arguments

        Returns:
            bool: is saving successful
        """

    @abstractmethod
    def fetch(self, **kwargs: Any) -> Union[str, List[str]]:
        """
        Fetch data from source

        Args:
            **kwargs (Any): optional arguments

        Returns:
            Union[str, List[str]]: content retrieved from data source
        """

    @abstractmethod
    async def afetch(self, **kwargs: Any) -> Union[str, List[str]]:
        """
        Asynchronously fetch data from source

        Args:
            **kwargs (Any): optional arguments

        Returns:
            Union[str, List[str]]: content retrieved from data source
        """

    @abstractmethod
    def format_type(self) -> FormatType:
        """
        Get format type binding to source

        Returns:
            FormatType: format type binding to source
        """

    @abstractmethod
    def set_format_type(self, format_type: FormatType) -> None:
        """
        Set format type binding to source

        Args:
            format_type (FormatType): format type binding to source
        """


# 目前第一期主要支持本地调用
# 且目前只支持读单个文件，文件夹兼容稍后
class FileDataSource(DataSource, BaseModel):
    """file data source"""

    path: str
    file_format: Optional[FormatType] = Field(default=None)
    save_as_folder: bool = Field(default=False)

    def save(self, data: Union[str, List[str]], **kwargs: Any) -> bool:
        """
        Write data to file。

        Args:
            data (Union[str, List[str]]): data waiting to be written。
            **kwargs (Any): optional arguments。

        Returns:
            bool: has data been written successfully
        """
        if isinstance(data, str):
            if os.path.isdir(self.path):
                file_path = os.path.join(
                    self.path, f"data_{uuid.uuid4()}.{self.format_type().value}"
                )
            else:
                file_path = self.path
            with open(file_path, mode="w") as file:
                file.write(data)
            return True
        else:
            os.makedirs(self.path)
            for index in range(len(data)):
                entry = data[index]
                with open(
                    os.path.join(
                        self.path, f"entry_{index}.{self.format_type().value}"
                    ),
                    mode="w",
                ) as file:
                    file.write(entry)
            return True

    async def asave(self, data: Union[str, List[str]], **kwargs: Any) -> bool:
        """
        Asynchronously Write data to file。
        Not available currently

        Args:
            data (Union[str, List[str]]): data waiting to be written。
            **kwargs (Any): optional arguments。

        Returns:
            bool: has data been written successfully
        """
        raise NotImplementedError()

    def fetch(self, **kwargs: Any) -> Union[str, List[str]]:
        """
        Read data from file.

        Args:
            **kwargs (Any): Arbitrary keyword arguments.

        Returns:
            Union[str, List[str]]:
                String or list of string containing the data read from the file.
        """
        # 检查文件是否存在且非目录
        if not os.path.exists(self.path):
            raise ValueError("file path not found")
        if os.path.isdir(self.path):
            ret_list: List[str] = []

            # 不保证文件读取的顺序性
            for root, dirs, files in os.walk(self.path):
                for file_name in files:
                    if not file_name.endswith(self.format_type().value):
                        continue

                    file_path = os.path.join(root, file_name)
                    with open(file_path, mode="r") as f:
                        ret_list.append(f.read())

            return ret_list
        else:
            with open(self.path, mode="r") as file:
                return file.read().strip("\n")

    async def afetch(self, **kwargs: Any) -> Union[str, List[str]]:
        """
        Asynchronously Read data from file.
        Not available currently

        Args:
            **kwargs (Any): Arbitrary keyword arguments.

        Returns:
            Union[str, List[str]]:
                String or list of string containing the data read from the file.
        """
        raise NotImplementedError()

    def format_type(self) -> FormatType:
        """
        Get format type binding to source

        Returns:
            FormatType: format type binding to source
        """
        assert self.file_format
        return self.file_format

    def set_format_type(self, format_type: FormatType) -> None:
        """
        Set format type binding to source

        Args:
            format_type (FormatType): format type binding to source
        """
        self.file_format = format_type

    @root_validator
    def _format_check(cls, values: Dict[str, Any]) -> Dict[str, Any]:
        if values["file_format"]:
            return values

        path = values["path"]

        try:
            index = path.rfind(".")
            # 读文件夹或查询不到的情况下默认使用纯文本格式
            if os.path.isdir(path) or index == -1:
                log_warn(f"use default format type {FormatType.Text}")
                values["file_format"] = FormatType.Text
                return values
            suffix = path[index + 1 :]
            for t in FormatType:
                if t.value == suffix:
                    values["file_format"] = t
                    log_info(f"use format type {t}")
                    return values
            raise ValueError(f"cannot match proper format type for {suffix}")
        except Exception as e:
            log_error(str(e))
            raise e


# 使用 DataTemplateType 来推断配对的 FormatType
def _get_data_format_from_template_type(template_type: DataTemplateType) -> FormatType:
    if template_type in [
        DataTemplateType.NonSortedConversation,
        DataTemplateType.SortedConversation,
        DataTemplateType.QuerySet,
    ]:
        return FormatType.Jsonl
    elif template_type == DataTemplateType.GenericText:
        return FormatType.Text
    return FormatType.Json


def _create_import_data_task_and_wait_for_success(
    dataset_id: str,
    is_annotated: bool,
    file_path: str,
    source_type: DataSourceType = DataSourceType.PrivateBos,
) -> bool:
    Data.create_data_import_task(
        dataset_id,
        is_annotated,
        source_type,
        file_path,
    )

    log_info("successfully create importing task")
    while True:
        sleep(get_config().IMPORT_STATUS_POLLING_INTERVAL)
        log_info("polling import task status")
        qianfan_resp = Data.get_dataset_info(dataset_id)["result"]["versionInfo"]
        status = qianfan_resp["importStatus"]
        if status in [
            DataImportStatus.NotStarted.value,
            DataImportStatus.Running.value,
        ]:
            log_info(f"import status: {status}, keep polling")
            continue
        elif status == DataImportStatus.Finished.value:
            log_info("import succeed")
            return True
        else:
            log_error(f"import failed with status {status}")
            return False


# 千帆平台的数据源
class QianfanDataSource(DataSource, BaseModel):
    """Qianfan data source"""

    id: str
    group_id: str
    name: str
    set_type: DataSetType
    project_type: DataProjectType
    template_type: DataTemplateType
    version: int
    storage_type: DataStorageType
    storage_id: str
    storage_path: str
    storage_raw_path: Optional[str] = Field(default=None)
    storage_name: str
    storage_region: Optional[str] = Field(default=None)
    info: Dict[str, Any] = Field(default={})
    # 开关控制是否需要下载到本地进行后续处理。
    # 如果不需要，则创建一个千帆平台对应数据集的代理对象。
    download_when_init: bool = Field(default=False)
    data_format_type: FormatType
    old_dataset_id: Optional[int] = None

    ak: Optional[str] = None
    sk: Optional[str] = None

    @classmethod
    def _get_qianfan_dataset_type_tuple(
        cls, template_type: DataTemplateType
    ) -> Tuple[DataProjectType, DataSetType]:
        for t in DataProjectType:
            # DataProjectType 是匹配的 DataTemplateType 的前缀
            # 具体来说，DataTemplateType 在整除 100 后得到的整数
            # 即是 DataProjectType
            # 此处通过整数除法计算前缀
            if template_type.value // t.value == 100:
                if template_type == DataTemplateType.Text2Image:
                    log_debug(
                        f"inferred project type: {t}, set type:"
                        f" {DataSetType.MultiModel}"
                    )
                    return t, DataSetType.MultiModel
                else:
                    log_debug(
                        f"inferred project type: {t}, set type: {DataSetType.TextOnly}"
                    )
                    return t, DataSetType.TextOnly
        error = ValueError(
            f"no project type and set type found matching with {template_type}"
        )
        log_error(error)
        raise error

    def save(
        self,
        data: Optional[str] = None,
        zip_file_path: Optional[str] = None,
        is_annotated: bool = False,
        does_release: bool = False,
        sup_storage_id: str = "",
        sup_storage_path: str = "",
        sup_storage_region: str = "",
        **kwargs: Any,
    ) -> bool:
        """
        Write data to qianfan
        Currently only support to write to
        user BOS storage

         Args:
            data (str): data waiting to be uploaded. Default to None
            zip_file_path (Optional[str]):
                zip file path which contains data files, default to None.
            is_annotated (bool): has data been annotated, default to False
            does_release (bool):
                does release dataset
                after saving successfully,
                default to False
            sup_storage_id (Optional[str]):
                bos bucket name used for uploading,
                we recommend to use this parameter
                when your destination dataset on qianfan
                is stored in public BOS.
                Default to empty str
            sup_storage_path (Optional[str]):
                bos bucket file path used for uploading,
                we recommend to use this parameter
                when your destination dataset on qianfan
                is stored in public BOS.
                Default to empty str
            sup_storage_region (Optional[str]):
                bos bucket region used for uploading,
                we recommend to use this parameter
                when your destination dataset on qianfan
                is stored in public BOS.
                Default to empty str
            **kwargs (Any): optional arguments。

        Returns:
            bool: has data been uploaded successfully
        """
        if data and zip_file_path:
            err_msg = "can't set 'data' and 'zip_file_path' simultaneously"
            log_error(err_msg)
            raise ValueError(err_msg)

        if not data and not zip_file_path:
            err_msg = "must set either 'data' or 'zip_file_path'"
            log_error(err_msg)
            raise ValueError(err_msg)

        if sup_storage_id and sup_storage_path and sup_storage_region:
            storage_id = sup_storage_id
            storage_path = sup_storage_path
            storage_region = sup_storage_region
        elif self.storage_type == DataStorageType.PrivateBos:
            storage_id = self.storage_id

            assert self.storage_raw_path
            storage_path = self.storage_raw_path

            assert self.storage_region
            storage_region = self.storage_region
        elif self.storage_type == DataStorageType.PublicBos:
            err_msg = "don't support upload dataset to dataset which use platform bos"
            log_error(err_msg)
            raise NotImplementedError()
        else:
            err_msg = "can't get storage info for uploading to qianfan"
            log_error(err_msg)
            raise ValueError(err_msg)

        ak = self.ak if self.ak else get_config().ACCESS_KEY
        sk = self.sk if self.sk else get_config().SECRET_KEY
        if not ak:
            log_warn("no ak was provided when upload data to user BOS")
            return False
        if not sk:
            log_warn("no sk was provided when upload data to user BOS")
            return False

        if not storage_region:
            log_warn("no region was provided when upload data to user BOS")
            return False

        if not zip_file_path:
            suffix = "jsonl" if self.format_type() != FormatType.Text else "txt"
            file_path = f"{storage_path}data_{uuid.uuid4()}.{suffix}"
        else:
            file_path = f"{storage_path}{os.path.split(zip_file_path)[-1]}"

        log_info("start to upload data to user BOS")
        log_debug(
            f"bucket path: {file_path} bucket name: {storage_id} bos region:"
            f" {storage_region}"
        )

        if data:
            log_info("upload dataset as string")
            upload_content_to_bos(
                data,
                file_path,
                storage_id,
                storage_region,
                ak,
                sk,
            )
        elif zip_file_path:
            log_info("upload dataset as zip")
            upload_file_to_bos(
                zip_file_path,
                file_path,
                storage_id,
                storage_region,
                ak,
                sk,
            )
        else:
            err_msg = "unexpected conditional branch error when upload dataset to bos"
            log_error(err_msg)
            raise Exception(err_msg)

        log_info("uploading data to user BOS finished")

        if not zip_file_path:
            complete_file_path = generate_bos_file_path(storage_id, file_path)
            if not _create_import_data_task_and_wait_for_success(
                self.id, is_annotated, complete_file_path
            ):
                log_warn("import data from bos file failed")
                return False
        else:
            shared_str = get_bos_file_shared_url(
                file_path, storage_id, storage_region, ak, sk
            )
            log_info(f"get shared file url: {shared_str}")
            if not _create_import_data_task_and_wait_for_success(
                self.id, is_annotated, shared_str, DataSourceType.SharedZipUrl
            ):
                log_warn("import data from shared zip url failed")
                return False

        if does_release:
            log_info("release after saving starts")
            return self.release_dataset(**kwargs)
        return True

    async def asave(self, data: str, is_annotated: bool = False, **kwargs: Any) -> bool:
        """
        Asynchronously write data to qianfan
        currently only support to write to
        user BOS storage

        Not available currently

         Args:
            data (str): data waiting to be uploaded。
            is_annotated (bool): has data been annotated
            **kwargs (Any): optional arguments。

        Returns:
            bool: has data been uploaded successfully
        """
        raise NotImplementedError()

    def _get_latest_export_record(
        self, **kwargs: Any
    ) -> Tuple[Dict, datetime.datetime]:
        """从平台获取最新的数据集导出记录信息，以及它的导出时间"""
        parser = dateutil.parser.parser()
        export_records = Data.get_dataset_export_records(self.id, **kwargs)["result"]
        log_info(f"get export records succeeded for dataset id {self.id}")
        newest_record_index, latest_record_time = 0, datetime.datetime(1970, 1, 1)

        for index in range(len(export_records)):
            record = export_records[index]
            try:
                date = parser.parse(record["finishTime"])
                if date > latest_record_time:
                    newest_record_index = index
                    latest_record_time = date
            except Exception as e:
                log_warn(
                    f"an exception occurred when fetch export records info: {str(e)}"
                )
                continue

        log_info(f"latest dataset with time{latest_record_time} for dataset {self.id}")
        return export_records[newest_record_index], latest_record_time

    def _fetch_data_from_remote(self, zip_file_path: str, **kwargs: Any) -> Dict:
        """从远端发起数据导出任务，并且将导出的数据集保存在本地缓存文件中"""
        parser = dateutil.parser.parser()

        info = Data.get_dataset_info(self.id, **kwargs)["result"]["versionInfo"]
        log_info(f"get dataset info succeeded for dataset id {self.id}")
        # 如果用户没有导出过，或者最新一次的导出记录晚于更新时间，则重新导出数据集
        if (
            info["exportRecordCount"] == 0
            or parser.parse(info["modifyTime"])
            > self._get_latest_export_record(**kwargs)[1]
        ):
            log_info("start to export dataset")
            Data.create_dataset_export_task(
                self.id, DataExportDestinationType.PlatformBos, **kwargs
            )
            log_info("create dataset export task successfully")

            # 轮巡导出状态
            while True:
                sleep(get_config().EXPORT_STATUS_POLLING_INTERVAL)
                log_info("polling export task status")
                info = Data.get_dataset_info(self.id, **kwargs)["result"]["versionInfo"]
                status = info["exportStatus"]

                if status == DataExportStatus.Finished.value:
                    log_info("export succeed")
                    break
                elif status == DataExportStatus.Running.value:
                    log_info(f"export status: {status}, keep polling")
                    continue
                elif status == DataExportStatus.Failed.value:
                    error = QianfanRequestError(
                        f"export dataset failed with status {status}"
                    )
                    log_error(str(error))
                    raise error

        newest_record = self._get_latest_export_record(**kwargs)[0]
        download_url = newest_record["downloadUrl"]

        # 流式下载到本地文件中
        log_info(f"start to download dataset zip from url {download_url}")
        try:
            resp = requests.get(download_url, stream=True)
            with open(zip_file_path, "wb") as f:
                for chuck in resp.iter_content(10240):
                    f.write(chuck)
            resp.close()
        except Exception as e:
            log_error(f"exception occurred during download {str(e)}")
            raise e

        if resp.status_code != 200:
            http_error = Exception(
                "download dataset zip from remote failed with http status code"
                f" {resp.status_code}"
            )
            log_error(str(http_error))
            raise http_error

        log_info(f"download dataset zip to {zip_file_path} succeeded")
        return newest_record

    def _save_remote_into_file(
        self, content_path: str, bin_path: str, info_path: str, **kwargs: Any
    ) -> None:
        """将数据集从远端保存到本地"""
        info = self._fetch_data_from_remote(bin_path, **kwargs)
        with zipfile.ZipFile(bin_path) as zip_f:
            json_file_name = zip_f.namelist()[0]

            # 检查下载下来的文件大小
            # 如果超过限制，则报错
            if (
                zip_f.getinfo(json_file_name).file_size
                >= get_config().EXPORT_FILE_SIZE_LIMIT
            ):
                error = FileSizeOverflow(
                    "dataset file size is too big to unzip:"
                    f" {zip_f.getinfo(json_file_name).file_size}"
                )
                log_error(str(error))
                raise error

            # 解压到本地
            zip_f.extractall(content_path)

        log_info(f"unzip dataset to path {content_path} successfully")
        with open(info_path, mode="w") as f:
            f.write(json.dumps(info))

        log_info(f"write dataset info to path {info_path} successfully")

    def _get_and_update_dataset_cache(self, **kwargs: Any) -> Union[str, List[str]]:
        """从本地缓存中获取数据集，并且更新或者下载数据集"""

        # 检查目录，如果不存在目录则创建
        cache_dir = os.path.join(
            QianfanDatasetLocalCacheDir,
            str(self.group_id),
            str(self.id),
            str(self.version),
        )
        if not os.path.exists(cache_dir) or not os.path.isdir(cache_dir):
            os.makedirs(cache_dir)

        info_path = os.path.join(cache_dir, "info.json")
        bin_path = os.path.join(cache_dir, "bin.zip")
        content_path = os.path.join(cache_dir, "content")

        # 如果不存在缓存文件，则创建缓存文件
        if not os.path.exists(info_path) or not os.path.exists(content_path):
            log_info("no cache was found, download cache")
            self._save_remote_into_file(content_path, bin_path, info_path, **kwargs)

        # json 解析钩子，将值中的时间戳字符串解析为 datetime 对象
        def _datetime_parse_hook(obj: Any) -> Union[datetime.datetime, str]:
            if isinstance(obj, str):
                try:
                    return dateutil.parser.parser().parse(timestr=obj)
                except Exception:
                    return obj
            return obj

        # 尝试从本地缓存中读取数据
        try:
            with open(info_path, mode="r") as f:
                dataset_info = json.load(f, object_hook=_datetime_parse_hook)

            # 获取最新的数据集信息
            qianfan_resp = Data.get_dataset_info(self.id, **kwargs)["result"][
                "versionInfo"
            ]

            # 并且判断数据集缓存是否有效
            parser = dateutil.parser.parser()
            if parser.parse(qianfan_resp["modifyTime"]) > parser.parse(
                dataset_info["finishTime"]
            ):
                # 如果无效，更新缓存
                log_info("dataset cache is outdated, update cache")
                self._save_remote_into_file(content_path, bin_path, info_path, **kwargs)
        except Exception as e:
            # 如果异常，则抛出，日后看下怎么加兜底逻辑
            log_error(f"an error occurred in fetch cache: {str(e)}")
            raise

        if os.path.isfile(content_path):
            with open(content_path, mode="r") as f:
                self.download_when_init = True
                return f.read()

        else:
            ret_list: List[str] = []
            for root, dirs, files in os.walk(content_path):
                for file_name in files:
                    file_path = os.path.join(root, file_name)
                    with open(file_path, mode="r") as f:
                        ret_list.append(f.read())

            self.download_when_init = True
            return ret_list

    def _check_is_any_data_existed_in_dataset(self, **kwargs: Any) -> bool:
        """检查远端数据集是否为空"""

        qianfan_resp = Data.get_dataset_info(self.id, **kwargs)["result"]["versionInfo"]
        return qianfan_resp["entityCount"] != 0

    def fetch(self, **kwargs: Any) -> Union[str, List[str]]:
        """
        Read data from qianfan or local cache。

        Args:
            **kwargs (Any): Arbitrary keyword arguments.

        Returns:
            Union[str, List[str]]: content retrieved from data source
        """
        if self.ak and self.sk:
            kwargs["ak"] = self.ak
            kwargs["sk"] = self.sk
        if not self._check_is_any_data_existed_in_dataset(**kwargs):
            error = LookupError("no data exists in dataset")
            log_error(str(error))
            raise error

        return self._get_and_update_dataset_cache(**kwargs)

    async def afetch(self, **kwargs: Any) -> Union[str, List[str]]:
        """
        Asynchronously read data from qianfan or local cache。
        Not available currently

        Args:
            **kwargs (Any): Arbitrary keyword arguments.

        Returns:
            Union[str, List[str]]: content retrieved from data source
        """
        raise NotImplementedError()

    def format_type(self) -> FormatType:
        """
        Get format type binding to qianfan data source

        Returns:
            FormatType: format type binding to qianfan data source
        """
        assert self.data_format_type
        return self.data_format_type

    def set_format_type(self, format_type: FormatType) -> None:
        """
        Set format type binding to qianfan data source
        Not available

        TextOnly -> Jsonl
        MultiModel -> Json
        """
        # 不支持设置，和数据集类型绑定
        # 文本都是 jsonl
        # 文生图都是 json
        raise NotImplementedError()

    @classmethod
    def _create_bare_dataset(
        cls,
        name: str,
        template_type: DataTemplateType,
        storage_type: DataStorageType = DataStorageType.PublicBos,
        storage_id: Optional[str] = None,
        storage_path: Optional[str] = None,
        addition_info: Optional[Dict[str, Any]] = None,
        ak: Optional[str] = None,
        sk: Optional[str] = None,
        **kwargs: Any,
    ) -> "QianfanDataSource":
        log_info("start to create dataset on qianfan")
        project_type, set_type = cls._get_qianfan_dataset_type_tuple(template_type)

        # 发起创建数据集的请求
        qianfan_resp = Data.create_bare_dataset(
            name,
            set_type,
            project_type,
            template_type,
            storage_type,
            storage_id,
            storage_path,
            ak=ak,
            sk=sk,
            **kwargs,
        )["result"]

        log_debug(f"create qianfan dataset response: {qianfan_resp}")
        log_info("create dataset on qianfan successfully")
        # 构造对象
        source = cls(
            id=qianfan_resp["datasetId"],
<<<<<<< HEAD
            group_id=qianfan_resp["groupId"],
=======
            group_id=qianfan_resp["groupPK"],
>>>>>>> 04979a5f
            name=name,
            version=qianfan_resp["versionId"],
            set_type=set_type,
            project_type=project_type,
            template_type=template_type,
            storage_type=storage_type,
            storage_id=qianfan_resp["storageInfo"]["storageId"],
            storage_path=qianfan_resp["storageInfo"]["storagePath"],
            storage_name=qianfan_resp["storageInfo"]["storageName"],
            info=(
                {**qianfan_resp, **addition_info} if addition_info else {**qianfan_resp}
            ),
            data_format_type=_get_data_format_from_template_type(template_type),
            old_dataset_id=qianfan_resp.get("id"),
            ak=ak,
            sk=sk,
        )

        # 如果是私有的 BOS，还需要额外填充返回的 region 信息
        if storage_type == DataStorageType.PrivateBos:
            source.storage_region = qianfan_resp["storageInfo"]["region"]
            source.storage_raw_path = qianfan_resp["storageInfo"]["rawStoragePath"]

        return source

    @classmethod
    def create_bare_dataset(
        cls,
        name: str,
        template_type: DataTemplateType,
        storage_type: DataStorageType = DataStorageType.PublicBos,
        storage_id: Optional[str] = None,
        storage_path: Optional[str] = None,
        addition_info: Optional[Dict[str, Any]] = None,
        ak: Optional[str] = None,
        sk: Optional[str] = None,
        **kwargs: Any,
    ) -> "QianfanDataSource":
        """
        create bare dataset on qianfan as data source, which is empty
        Args:
            name (str): dataset name you want
            template_type (DataTemplateType): template type applying to data set
            storage_type (Optional[DataStorageType]):
                data storage type used to store your data, default to PublicBos
            storage_id (Optional[str]): private BOS bucket name，
                needed when storage_type is PrivateBos, default to None
            storage_path (Optional[str]): private BOS file path，
                needed when storage_type is PrivateBos, default to None
            addition_info (Optional[Dict[str, Any]]):
                additional info you want to have，default to None
            ak (Optional[str]):
                console ak related to your dataset and bos，default to None
            sk (Optional[str]):
                console sk related to your dataset and bos，default to None
            kwargs (Any): other arguments

        Returns:
            QianfanDataSource: A datasource represents your dataset on Qianfan
        """

        if storage_type == DataStorageType.PrivateBos and not (
            storage_id and storage_path
        ):
            error = ValueError("storage_id or storage_path missing")
            log_error(str(error))
            raise error

        return cls._create_bare_dataset(
            name,
            template_type,
            storage_type,
            storage_id,
            storage_path,
            addition_info,
            ak,
            sk,
            **kwargs,
        )

    @classmethod
    def create_from_bos_file(
        cls,
        name: str,
        template_type: DataTemplateType,
        storage_id: str,
        storage_path: str,
        file_name: str,
        is_data_annotated: bool,
        storage_type: DataStorageType = DataStorageType.PrivateBos,
        addition_info: Optional[Dict[str, Any]] = None,
        ak: Optional[str] = None,
        sk: Optional[str] = None,
        is_download_to_local: bool = True,
        **kwargs: Any,
    ) -> "QianfanDataSource":
        """
        create a dataset on qianfan as data source,
        which will import data from specific bos
        Args:
            name (str): dataset name you want
            template_type (DataTemplateType): template type applying to data set
            storage_id (str): private BOS bucket name
            storage_path (str): private BOS file path
            file_name (str): file need to upload
            is_data_annotated (bool): is data in bos annotated
            storage_type (Optional[DataStorageType]):
                data storage type used to store your data, default to PrivateBos
            addition_info (Optional[Dict[str, Any]]):
                additional info you want to have，default to None
            ak (Optional[str]):
                console ak related to your dataset and bos，default to None
            sk (Optional[str]):
                console sk related to your dataset and bos，default to None
            is_download_to_local (bool):
                does dataset download file when initialize object，default to True
            kwargs (Any): other arguments

        Returns:
            QianfanDataSource: A datasource represents your dataset on Qianfan
        """

        log_info("start to create dataset on qianfan from bos")
        storage_info_for_create: Dict[str, Any] = {}

        if storage_type == DataStorageType.PrivateBos:
            storage_info_for_create = {
                "storage_id": storage_id,
                "storage_path": storage_path,
            }

        log_debug(f"storage_info: {storage_info_for_create}")
        log_info("start to create bare dataset")

        source = cls._create_bare_dataset(
            name,
            template_type,
            storage_type,
            addition_info=addition_info,
            ak=ak,
            sk=sk,
            **storage_info_for_create,
            **kwargs,
        )

        log_info("start to import data in bos")
        if not _create_import_data_task_and_wait_for_success(
            source.id, is_data_annotated, f"{storage_id}{storage_path}{file_name}"
        ):
            err_msg = "failed to create dataset from bos file"
            log_error(err_msg)
            raise QianfanRequestError(err_msg)

        if is_download_to_local:
            log_info("start to fetch dataset cache because is_download_to_local is set")
            source.fetch(**kwargs)

        return source

    @classmethod
    def get_existed_dataset(
        cls,
        dataset_id: str,
        is_download_to_local: bool = True,
        ak: Optional[str] = None,
        sk: Optional[str] = None,
        **kwargs: Any,
    ) -> "QianfanDataSource":
        """
        Load a dataset from qianfan as data source

        Args:
            dataset_id (str): dataset id on Qianfan, show as "数据集版本 ID"
            is_download_to_local (bool):
                does dataset download file when initialize object，default to True
            ak (Optional[str]):
                console ak related to your dataset and bos，default to None
            sk (Optional[str]):
                console sk related to your dataset and bos，default to None
            kwargs (Any): other arguments

        Returns:
            QianfanDataSource: A datasource represents your dataset on Qianfan
        """

        # 获取数据集信息
        qianfan_resp = Data.get_dataset_info(dataset_id, ak=ak, sk=sk, **kwargs)[
            "result"
        ]

        # 校验和推断各类对象

        set_type = DataSetType(qianfan_resp["versionInfo"]["dataType"])
        if not set_type:
            error = ValueError(
                f'qianfan set type {qianfan_resp["versionInfo"]["dataType"]} not found'
            )
            log_error(str(error))
            raise error

        project_type = DataProjectType(qianfan_resp["versionInfo"]["projectType"])
        if not project_type:
            error = ValueError(
                f'qianfan project type {qianfan_resp["versionInfo"]["projectType"]} not'
                " found"
            )
            log_error(str(error))
            raise error

        template_type = DataTemplateType(qianfan_resp["versionInfo"]["templateType"])
        if not template_type:
            error = ValueError(
                "qianfan template type"
                f" {qianfan_resp['versionInfo']['templateType']} not found"
            )
            log_error(str(error))
            raise error

        storage_type = DataStorageType(qianfan_resp["versionInfo"]["storageType"])
        if not storage_type:
            error = ValueError(
                f'qianfan storage type {qianfan_resp["versionInfo"]["storageType"]} not'
                " found"
            )
            log_error(str(error))
            raise error

        # 创建对象
        dataset = cls(
            id=qianfan_resp["versionInfo"]["datasetPK"],
            group_id=qianfan_resp["groupPK"],
            name=qianfan_resp["name"],
            version=qianfan_resp["versionInfo"]["versionId"],
            set_type=set_type,
            project_type=project_type,
            template_type=template_type,
            storage_type=storage_type,
            storage_id=qianfan_resp["versionInfo"]["storage"]["storageId"],
            storage_path=qianfan_resp["versionInfo"]["storage"]["storagePath"],
            storage_raw_path=qianfan_resp["versionInfo"]["storage"]["rawStoragePath"],
            storage_name=qianfan_resp["versionInfo"]["storage"]["storageName"],
            storage_region=qianfan_resp["versionInfo"]["storage"]["region"],
            download_when_init=is_download_to_local,
            info={**qianfan_resp},
            data_format_type=_get_data_format_from_template_type(template_type),
            old_dataset_id=qianfan_resp["versionInfo"].get("datasetId"),
            ak=ak,
            sk=sk,
        )

        if is_download_to_local:
            log_info("start to fetch dataset cache because is_download_to_local is set")
            dataset.fetch(**kwargs)

        return dataset

    def release_dataset(self, **kwargs: Any) -> bool:
        """
        make a dataset released

        Returns:
            bool: Whether releasing succeeded
        """
        info = Data.get_dataset_info(self.id, **kwargs)["result"]["versionInfo"]
        status = info["releaseStatus"]
        if status == DataReleaseStatus.Finished:
            return True
        Data.release_dataset(self.id, **kwargs)
        while True:
            sleep(get_config().RELEASE_STATUS_POLLING_INTERVAL)
            info = Data.get_dataset_info(self.id)["result"]["versionInfo"]
            status = info["releaseStatus"]
            if status == DataReleaseStatus.Running:
                log_info("data releasing, keep rolling")
                continue
            elif status == DataReleaseStatus.Failed:
                message = (
                    f"data releasing failed with error code {info['releaseErrCode']}"
                )
                log_error(message)
                return False
            else:
                log_info("data releasing succeeded")
                return True<|MERGE_RESOLUTION|>--- conflicted
+++ resolved
@@ -845,11 +845,7 @@
         # 构造对象
         source = cls(
             id=qianfan_resp["datasetId"],
-<<<<<<< HEAD
-            group_id=qianfan_resp["groupId"],
-=======
             group_id=qianfan_resp["groupPK"],
->>>>>>> 04979a5f
             name=name,
             version=qianfan_resp["versionId"],
             set_type=set_type,
