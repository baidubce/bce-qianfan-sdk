--- conflicted
+++ resolved
@@ -16,25 +16,14 @@
   },
   {
    "cell_type": "code",
-<<<<<<< HEAD
    "execution_count": null,
    "id": "890c58b870d009b0",
    "metadata": {},
-=======
->>>>>>> 63013c22
    "outputs": [],
    "source": [
     "! pip install semantic-kernel==0.4.5.dev0\n",
     "! pip install chromadb==0.4.14"
-<<<<<<< HEAD
-   ]
-=======
-   ],
-   "metadata": {
-    "collapsed": false
-   },
-   "id": "890c58b870d009b0"
->>>>>>> 63013c22
+   ]
   },
   {
    "cell_type": "markdown",
