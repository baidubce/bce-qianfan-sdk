# 千帆 Cookbook

为了帮助开发者快速上手，我们整理了大量基于千帆 SDK 使用场景的代码示例。


<<<<<<< HEAD

- [文生图示例](./text2image.ipynb)：展示了如何使用千帆 SDK 完成文生图任务。
- [ERNIE Bot 搜索能力示例](./eb_search.ipynb)：展示了 ENRIE Bot 的搜索增强能力和使用方法。
- [批量推理示例](./batch_prediction.ipynb)：展示了如何使用 SDK 批量对数据进行预测。
- [离线批量推理](./offline_batch_inference.ipynb)：展示了如何使用 SDK 调用平台的离线批量功能。

## 推理配置推荐

- [基本使用](./autotuner/tune.ipynb)：展示了如何使用千帆 SDK 所提供的大模型推理配置推荐功能，去寻找更适合目标场景的配置以提高模型性能。


# 大模型训练

## Dataset

- [简易数据集操作样例](./dataset/dataset101.ipynb)：展示了如何使用千帆 SDK 集成的数据集功能进行数据处理
- [如何使用 SDK 发起在线数据清洗](./dataset/how_to_use_qianfan_operator.ipynb)：展示了如何使用千帆 SDK 发起在线数据清洗任务
- [使用数据集进行批量推理](./dataset/batch_inference_using_dataset.ipynb)：展示了数据集与千帆模型和服务结合的批量推理能力

## Trainer

- [Finetune精调示例](./finetune/trainer_finetune.ipynb)：展示了如何使用千帆SDK `Trainer` 实现数据集->SFT微调->发布模型->模型评估->服务部署->推理这样一个模型开发完整流程。
- [Finetune事件控制](./finetune/trainer_finetune_event_resume.ipynb)：展示了如何使用千帆SDK `Trainer` 实现事件回调，任务恢复等功能

## Evaluation

- [评估示例](./evaluation/how_to_use_evaluation.ipynb) 支持发起平台和本地两种评估任务，并且在本地获取评估报告
- [本地评估示例](./evaluation/auto_eval_with_qianfan.ipynb)：使用Prompt进行渲染后，结合Dataset和本地评估器，进行自动刷库评估，并最终得到评估结果

# AI 原生应用相关

- [Prompt 模版](./prompt.ipynb)：展示了如何使用 SDK 管理和使用 Prompt。
- [Prompt 优化](./apo.ipynb)：展示了如何使用 SDK 提供的 APO 功能自动地对 Prompt 进行优化，提升模型效果。
- [OpenAI 适配器](./openai_adapter.ipynb)：展示了如何使用 SDK 提供的 OpenAI 适配器快速接入已经支持 OpenAI 接口的第三方库。

## Agent

- [Langchain Qianfan Agent](./agents/langchain_agent_with_qianfan_llm.ipynb)：通过 LangChain 以及 ERNIE-Bot 的 function call 结合，构建一个实时查询天气的 Agent。
- [Function call](./agents/qianfan_single_action_agent_example.ipynb)：利用千帆库Extension中的 QianfanSingleActionAgent , 实现一个论文检索并获取作者信息的 Agent。

## RAG

- [知识库问答](./RAG/question_anwsering/question_answering.ipynb)：展示了如何使用 Langchian + 千帆 SDK 完成对特定文档完成获取、切分、转为向量并存储，并在之后的对话中根据所提供的文本生成回复。
- [Baidu ElasticSearch](./RAG/baidu_elasticsearch/qianfan_baidu_elasticsearch.ipynb)：展示了如何使用百度 ElasticSearch 向量数据库，对接千帆平台的模型管理和应用接入的能力，并构建一个RAG的知识问答场景。
- [Weights & Biases](./RAG/wandb.ipynb)：展示了如何将千帆模型对接至 Weights & Biases，并使用其提供的可视化能力进行模型训练过程监控。 
- [Deep Lake](./RAG/deeplake_retrieval_qa.ipynb)：展示了如何使用 Deep Lake 获取数据库，并基于该数据完成一个检索式问答系统。
- [Pinecone](./RAG/pinecone/pinecone_qa.ipynb)：展示了如何使用 Pinecone 获取数据库，并基于该数据完成一个检索式问答系统。


# 其他

- [精调接口示例](./finetune/api_based_finetune.ipynb)：展示了如何使用千帆 SDK 实现数据集->SFT微调->发布模型->推理这样一个模型开发完整流程。
=======
# 大模型能力Cookbook
## 场景化cookbook
|        分类        | 链接                                                                                                    | 描述                                                                                                                                                                     |
|:----------------:|:------------------------------------------------------------------------------------------------------|:-----------------------------------------------------------------------------------------------------------------------------------------------------------------------|
| demo | [作文批改实操，作文批改大模型](./awesome_demo/essay_scoring/main.ipynb) | |
| | [使用千帆平台训练一个作文批改的大模型](./essay_correction.ipynb) | |
## AI原生应用相关
|        分类        | 链接                                                                                                    | 描述                                                                                                                                                                     |
|:----------------:|:------------------------------------------------------------------------------------------------------|:-----------------------------------------------------------------------------------------------------------------------------------------------------------------------|
| RAG 知识问答场景/检索式问答 | [Langchain+BES+千帆](./RAG/baidu_elasticsearch/qianfan_baidu_elasticsearch.ipynb)                       | 使用百度BES在线向量数据库                                                                                                                                                         |
|                  | [Langchain+百度向量数据VectorDB+千帆](https://cloud.baidu.com/doc/VDB/s/Nltgvlg7k)                            | 使用百度VectorDB在线向量数据库                                                                                                                                                    |
|                  | [向量数据库pinecone  + 千帆](./RAG/pinecone/pinecone_qa.ipynb)                                               | 使用pinecone在线向量数据库                                                                                                                                                      |
|                  | [向量数据库deeplake + 千帆](./RAG/deeplake_retrieval_qa.ipynb)                                               | 使用本地向量数据库                                                                                                                                                              |
|                  | [千帆 与 Weights & Biases](./wandb/wandb.ipynb)                                                          | Weights & Biases 提供了一个平台，可以对大模型的调用过程进行可视化的展现，跟踪每次请求对资源的消耗等等，尤其是在开发 Agent 等涉及到复杂的模型调用时，可以帮助开发者更好地观察模型效果并进一步去改进模型。 本文将介绍如何利用 LangChain，将千帆SDK的调用导入 Weights & Biases。     |
|                  | [知识库问答](./RAG/question_anwsering/question_answering.ipynb)                                            | 展示了如何使用 Langchian + 千帆 SDK 完成对特定文档完成获取、切分、转为向量并存储，并在之后的对话中根据所提供的文本生成回复。                                                                                                | |
|                  | [Weights & Biases](./RAG/wandb.ipynb)                                                                 | 展示了如何将千帆模型对接至 Weights & Biases，并使用其提供的可视化能力进行模型训练过程监控。                                                                                                                 | |
|      agent       | [function call langchain_agent_with_qianfan_llm](./agents/langchain_agent_with_qianfan_llm.ipynb)     | function_call，顾名思义，通过给大模型提供 function 的说明描述，以及对应的入参出参 schema，让大模型输出 function 调用策略，结合多轮对话，以最终实现一个复杂的任务。 以下将以天气获取为例子，通过千帆 Python SDK提供的 ERNIE-Bot 大模型以实现通过大模型得到对应城市的天气情况。 |
|                  | [千帆agent介绍使用 qianfan_single_action_agent_example](./agents/qianfan_single_action_agent_example.ipynb) | 以 Function Call 功能实现的千帆 Agent 模块                                                                                                                                       |
|                  | [千帆 function call 入门](./function_call.ipynb)                                                          | 以获取数据库中某类文件的数量为例子，通过调用千帆 Python SDK提供的 ERNIE-Bot 大模型以得到数据库中该语言的文件数量。                                                                                                   |
|                  | [千帆function_call工具调用](./function_call_with_tool.ipynb)                                                | 上一节千帆function_call入门展示了实现chat调用函数的功能，本节将介绍如何让chat与千帆工具进行交互，并编写更便利的调用函数。                                                                                                |
|    extensions    | [Semantic Kernel Planner](./extensions/semantic_kernel/agent_with_sk.ipynb)                           | qianfan + planner实现一个简单的demo，整体规划多步plan，在串联进行执行                                                                                                                        |
|                  | [Semantic Kernel](./extensions/semantic_kernel/chatbot_with_sk.ipynb)                                 | SK+千帆SDK以实现一个基于SK Plugin的多轮对话ChatBot.                                                                                                                                  |
|                  | [通过SK实现RAG](./extensions/semantic_kernel/rag_with_sk.ipynb)                                           | 基于SK的RAG demo                                                                                                                                                          |
|                  | [在 Llama Index 中使用千帆能力](./extensions/qianfan_with_llama_index.ipynb)                                  | LlamaIndex是一个用于连接大语言模型（LLMs）和外部数据源的数据框架。它能够让LLMs访问和利用私有或领域特定的数据，以优化模型性能并使其更加易用和流畅。本文准备了一份在 Llama Index 中使用千帆的能力进行 RAG 的示例，供用户参考。                                       |
|                  | [Sequential](./langchain_sequential.ipynb)                                                            | 本文将展示Langchain结合qianfan使用Sequential 以及 LCEL 进行大模型应用Prompt和Chain的组装调用，原文请参考Langchain Seuqential 总的来说Langchain更推荐是LCEL的方式进行实现                                            |
|        其他        | [OpenAI 适配器](./openai_adapter.ipynb)                                                                  | 对于部分已经适配 OpenAI 而尚未支持千帆 SDK 的第三库，本文提供了一种方法，可以快速将千帆适配至任意这类库。                                                                                                            |


# 面向管控API+SDK本地算子能力的Cookbook
## 原子能力
|        分类        | 链接                                                                                                    | 描述                                                                                                                             |
|:----------------:|:------------------------------------------------------------------------------------------------------|:-------------------------------------------------------------------------------------------------------------------------------|
| 数据集dataset | [如何使用千帆 Python SDK 搭配预置大模型服务进行批量推理](./dataset/batch_inference_using_dataset.ipynb) |                                                                                                                                |
| | [数据集实操](./dataset/dataset101.ipynb) |                                                                                                                                |
| | [如何在 SDK 中进行数据清洗](./dataset/how_to_use_qianfan_operator.ipynb) |                                                                                                                                |
| | [文生图数据集](./dataset/text_to_image_dataset.ipynb) |                                                                                                                                |
| 评估evaluation | [如何使用千帆 Python SDK 对模型进行评估](./evaluation/how_to_use_evaluation.ipynb) |                                                                                                                                |
| | [使用 qianfan sdk 构建本地评估模型](./evaluation/local_eval_with_qianfan.ipynb) |                                                                                                                                |
| | [在千帆 Python SDK 使用 OpenCompass 提供的评估器](./evaluation/opencompass_evaluator.ipynb) |                                                                                                                                |
| | [本地评估示例](./evaluation/auto_eval_with_qianfan.ipynb)| 使用Prompt进行渲染后，结合Dataset和本地评估器，进行自动刷库评估，并最终得到评估结果                                                                               | |
| finetune |[end-to-end的LLMops流程中的数据->SFT微调->发布->推理流程，使用的SDK版本为0.1.3。](./finetune/api_based_finetune.ipynb) |                                                                                                                                |
| | [直接使用bos进行sft并进行评估](./finetune/finetune_with_bos_and_evaluate.ipynb) |                                                                                                                                |
| | [使用文生图数据集进行模型微调](./finetune/text2image_finetune.ipynb) |                                                                                                                                |
| | [Trainer全流程使用](./finetune/trainer_finetune.ipynb) | 本例将基于qianfan==0.2.2展示通过Dataset加载本地数据集，并上传到千帆平台，基于ERNIE-Bot-turbo进行fine-tune，并使用Model进行批量跑评估数据，直到最终完成服务发布，并最终实现服务调用的完整过程。       |
| | [Trainer事件回调和可恢复性](./finetune/trainer_finetune_event_resume.ipynb) | 千帆Python SDK 在使用trainer 实现训练微调的基础上，SDK还提供了灵活的事件回调、以及trainer的可恢复的特性，以下以新建训练任务，并注册EventHandler，遇到报错之后进行resume进行演示。               |
| 推理 |[大模型推理配置自动推荐](./autotuner/tune.ipynb) | SDK 提供了推理配置自动推荐的功能，只需要提供目标场景的数据集及评估方式，设定搜索空间，SDK 就可以根据以上信息推荐出参数的配置                                                             |
| | [批量预测](./batch_prediction.ipynb) | 利用 SDK 内置的批量推理功能，在本地通过并行调用模型接口实现高效的批量预测。                                                                                       |
| | [离线批量推理](./offline_batch_inference.ipynb) | 对于时间要求不那么严格的场景，可以考虑利用平台提供的离线批量预测能力，以降低实时推理的负载压力.在进行模型评估或其他任务时，通常需要对大量数据进行预测。然而，模型推理过程往往耗时较长，通过循环串行执行会增加整体时间成本，而并行执行则需要额外的开发工作。 |
| | [千帆sdk调用一言插件](./plugin.ipynb) |                                                                                                                                |
| | [文生图示例](./text2image.ipynb)| 展示了如何使用千帆 SDK 完成文生图任务。                                                                                                         | | 
| Prompt | [Prompt使用](./prompt.ipynb) | 千帆提供了 Prompt 管理功能，可以快速地使用平台预置的优质 Prompt，或者保存用户自定义的 Prompt。SDK 也为用户快速使用 Prompt 提供了辅助。                                           |
| 其他 | [千帆 Hub](./hub.ipynb) |                                                                                                                                |
| | [ERNIE Bot 搜索能力](./eb_search.ipynb) |                                                                                                                                |
| | [SDK 自动遗忘过长的对话历史](./auto_truncate_msg.ipynb) |                                                                                                                                |
>>>>>>> 91a0bda1
<|MERGE_RESOLUTION|>--- conflicted
+++ resolved
@@ -3,60 +3,6 @@
 为了帮助开发者快速上手，我们整理了大量基于千帆 SDK 使用场景的代码示例。
 
 
-<<<<<<< HEAD
-
-- [文生图示例](./text2image.ipynb)：展示了如何使用千帆 SDK 完成文生图任务。
-- [ERNIE Bot 搜索能力示例](./eb_search.ipynb)：展示了 ENRIE Bot 的搜索增强能力和使用方法。
-- [批量推理示例](./batch_prediction.ipynb)：展示了如何使用 SDK 批量对数据进行预测。
-- [离线批量推理](./offline_batch_inference.ipynb)：展示了如何使用 SDK 调用平台的离线批量功能。
-
-## 推理配置推荐
-
-- [基本使用](./autotuner/tune.ipynb)：展示了如何使用千帆 SDK 所提供的大模型推理配置推荐功能，去寻找更适合目标场景的配置以提高模型性能。
-
-
-# 大模型训练
-
-## Dataset
-
-- [简易数据集操作样例](./dataset/dataset101.ipynb)：展示了如何使用千帆 SDK 集成的数据集功能进行数据处理
-- [如何使用 SDK 发起在线数据清洗](./dataset/how_to_use_qianfan_operator.ipynb)：展示了如何使用千帆 SDK 发起在线数据清洗任务
-- [使用数据集进行批量推理](./dataset/batch_inference_using_dataset.ipynb)：展示了数据集与千帆模型和服务结合的批量推理能力
-
-## Trainer
-
-- [Finetune精调示例](./finetune/trainer_finetune.ipynb)：展示了如何使用千帆SDK `Trainer` 实现数据集->SFT微调->发布模型->模型评估->服务部署->推理这样一个模型开发完整流程。
-- [Finetune事件控制](./finetune/trainer_finetune_event_resume.ipynb)：展示了如何使用千帆SDK `Trainer` 实现事件回调，任务恢复等功能
-
-## Evaluation
-
-- [评估示例](./evaluation/how_to_use_evaluation.ipynb) 支持发起平台和本地两种评估任务，并且在本地获取评估报告
-- [本地评估示例](./evaluation/auto_eval_with_qianfan.ipynb)：使用Prompt进行渲染后，结合Dataset和本地评估器，进行自动刷库评估，并最终得到评估结果
-
-# AI 原生应用相关
-
-- [Prompt 模版](./prompt.ipynb)：展示了如何使用 SDK 管理和使用 Prompt。
-- [Prompt 优化](./apo.ipynb)：展示了如何使用 SDK 提供的 APO 功能自动地对 Prompt 进行优化，提升模型效果。
-- [OpenAI 适配器](./openai_adapter.ipynb)：展示了如何使用 SDK 提供的 OpenAI 适配器快速接入已经支持 OpenAI 接口的第三方库。
-
-## Agent
-
-- [Langchain Qianfan Agent](./agents/langchain_agent_with_qianfan_llm.ipynb)：通过 LangChain 以及 ERNIE-Bot 的 function call 结合，构建一个实时查询天气的 Agent。
-- [Function call](./agents/qianfan_single_action_agent_example.ipynb)：利用千帆库Extension中的 QianfanSingleActionAgent , 实现一个论文检索并获取作者信息的 Agent。
-
-## RAG
-
-- [知识库问答](./RAG/question_anwsering/question_answering.ipynb)：展示了如何使用 Langchian + 千帆 SDK 完成对特定文档完成获取、切分、转为向量并存储，并在之后的对话中根据所提供的文本生成回复。
-- [Baidu ElasticSearch](./RAG/baidu_elasticsearch/qianfan_baidu_elasticsearch.ipynb)：展示了如何使用百度 ElasticSearch 向量数据库，对接千帆平台的模型管理和应用接入的能力，并构建一个RAG的知识问答场景。
-- [Weights & Biases](./RAG/wandb.ipynb)：展示了如何将千帆模型对接至 Weights & Biases，并使用其提供的可视化能力进行模型训练过程监控。 
-- [Deep Lake](./RAG/deeplake_retrieval_qa.ipynb)：展示了如何使用 Deep Lake 获取数据库，并基于该数据完成一个检索式问答系统。
-- [Pinecone](./RAG/pinecone/pinecone_qa.ipynb)：展示了如何使用 Pinecone 获取数据库，并基于该数据完成一个检索式问答系统。
-
-
-# 其他
-
-- [精调接口示例](./finetune/api_based_finetune.ipynb)：展示了如何使用千帆 SDK 实现数据集->SFT微调->发布模型->推理这样一个模型开发完整流程。
-=======
 # 大模型能力Cookbook
 ## 场景化cookbook
 |        分类        | 链接                                                                                                    | 描述                                                                                                                                                                     |
@@ -82,7 +28,10 @@
 |                  | [通过SK实现RAG](./extensions/semantic_kernel/rag_with_sk.ipynb)                                           | 基于SK的RAG demo                                                                                                                                                          |
 |                  | [在 Llama Index 中使用千帆能力](./extensions/qianfan_with_llama_index.ipynb)                                  | LlamaIndex是一个用于连接大语言模型（LLMs）和外部数据源的数据框架。它能够让LLMs访问和利用私有或领域特定的数据，以优化模型性能并使其更加易用和流畅。本文准备了一份在 Llama Index 中使用千帆的能力进行 RAG 的示例，供用户参考。                                       |
 |                  | [Sequential](./langchain_sequential.ipynb)                                                            | 本文将展示Langchain结合qianfan使用Sequential 以及 LCEL 进行大模型应用Prompt和Chain的组装调用，原文请参考Langchain Seuqential 总的来说Langchain更推荐是LCEL的方式进行实现                                            |
-|        其他        | [OpenAI 适配器](./openai_adapter.ipynb)                                                                  | 对于部分已经适配 OpenAI 而尚未支持千帆 SDK 的第三库，本文提供了一种方法，可以快速将千帆适配至任意这类库。                                                                                                            |
+|        其他        | [OpenAI 适配器](./openai_adapter.ipynb)   | 对于部分已经适配 OpenAI 而尚未支持千帆 SDK 的第三库，本文提供了一种方法，可以快速将千帆适配至任意这类库。                                                                                                            |
+|                   | [Prompt 优化](./apo.ipynb)：展示了如何使用 SDK 提供的 APO 功能自动地对 Prompt 进行优化，提升模型效果。|  |
+
+
 
 
 # 面向管控API+SDK本地算子能力的Cookbook
@@ -110,5 +59,4 @@
 | Prompt | [Prompt使用](./prompt.ipynb) | 千帆提供了 Prompt 管理功能，可以快速地使用平台预置的优质 Prompt，或者保存用户自定义的 Prompt。SDK 也为用户快速使用 Prompt 提供了辅助。                                           |
 | 其他 | [千帆 Hub](./hub.ipynb) |                                                                                                                                |
 | | [ERNIE Bot 搜索能力](./eb_search.ipynb) |                                                                                                                                |
-| | [SDK 自动遗忘过长的对话历史](./auto_truncate_msg.ipynb) |                                                                                                                                |
->>>>>>> 91a0bda1
+| | [SDK 自动遗忘过长的对话历史](./auto_truncate_msg.ipynb) |                                                                                                                                |