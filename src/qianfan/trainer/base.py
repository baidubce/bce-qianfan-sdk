--- conflicted
+++ resolved
@@ -31,7 +31,7 @@
 from qianfan.errors import InternalError, InvalidArgumentError
 from qianfan.trainer.consts import ActionState
 from qianfan.trainer.event import Event, EventHandler, dispatch_event
-from qianfan.utils import log_debug, utils
+from qianfan.utils import log_debug, log_error, utils
 
 Input = TypeVar("Input")
 Output = TypeVar("Output")
@@ -216,7 +216,6 @@
 
     def wrapper(self: BaseAction, **kwargs: Any) -> Any:
         """
-<<<<<<< HEAD
         method wrapper
         """
         try:
@@ -229,22 +228,7 @@
         except Exception as e:
             log_error(f"action[{self.__class__.__name__}][{self.id}] error {e}")
             self.action_error_event(e)
-=======
-        mehtod wrapper
-        """
-        # try:
-        log_debug(f"action[{self.__class__.__name__}][{self.id}] Preceding")
-        self.action_event(ActionState.Preceding, "", {})
-        resp = func(self, **kwargs)
-        self.action_event(ActionState.Done, "", resp)
-        log_debug(f"action[{self.__class__.__name__}][{self.id}] Done")
-        return resp
-        # except Exception as e:
-        #     log_error(f"action[{self.__class__.__name__}][{self.id}] error {e}")
-        #     self.action_error_event(e)
->>>>>>> 7198260f
-
-        #     return {"error": e}
+            return {"error": e}
 
     return wrapper
 
