# Copyright (c) 2023 Baidu, Inc. All Rights Reserved.
#
# Licensed under the Apache License, Version 2.0 (the "License");
# you may not use this file except in compliance with the License.
# You may obtain a copy of the License at
#
#     http://www.apache.org/licenses/LICENSE-2.0
#
# Unless required by applicable law or agreed to in writing, software
# distributed under the License is distributed on an "AS IS" BASIS,
# WITHOUT WARRANTIES OR CONDITIONS OF ANY KIND, either express or implied.
# See the License for the specific language governing permissions and
# limitations under the License.
"""
dataset core concept, a wrap of data processing, data transmission and data validation
"""

import csv
import functools
import io
import json
import uuid
from time import sleep
from typing import Any, Callable, Dict, List, Optional, Sequence, Tuple, Union

import pyarrow.json
import requests
from typing_extensions import Self

from qianfan import get_config
from qianfan.dataset.consts import (
    QianfanDataGroupColumnName,
)
from qianfan.dataset.data_operator import QianfanOperator
from qianfan.dataset.data_source import (
    DataSource,
    FileDataSource,
    FormatType,
    QianfanDataSource,
)
from qianfan.dataset.schema import (
    QianfanGenericText,
    QianfanQuerySet,
    QianfanSchema,
    QianfanSortedConversation,
    QianfanText2Image,
    Schema,
)
from qianfan.dataset.table import Table
from qianfan.errors import RequestError, ValidationError
from qianfan.resources import Data
from qianfan.resources.console.consts import DataTemplateType, ETLTaskStatus
from qianfan.utils import log_debug, log_error, log_info, log_warn


# 装饰器，用来阻塞部分对云上数据集（非本地）的操作请求
def _online_except_decorator(func: Callable) -> Callable:
    @functools.wraps(func)
    def inner(dataset: Any, *args: Any, **kwargs: Any) -> Any:
        if dataset._is_dataset_located_in_qianfan():  # noqa
            raise Exception()
        return func(dataset, *args, **kwargs)

    return inner


class Dataset(Table):
    """Dataset"""

    # 内部的数据源对象，在 load 时被指定
    inner_data_source_cache: Optional[DataSource] = None

    # schema 对象的缓存，在 load 时被指定
    inner_schema_cache: Optional[Schema] = None

    @classmethod
    def _from_source(
        cls, source: DataSource, schema: Optional[Schema], **kwargs: Any
    ) -> "Dataset":
        """内部封装的从数据源导出字节流并构建数据集的方法"""
        if isinstance(source, QianfanDataSource) and not source.download_when_init:
            # 如果是云上的数据集，则直接创建空表。
            # 云上数据集的相关处理能力暂不可用
            log_info("a cloud dataset has been created")
            return cls(
                inner_table=pyarrow.Table.from_pylist([{"place_holder": 1}]),
                inner_data_source_cache=source,
                inner_schema_cache=schema,
            )

        # 从数据源获取字符串格式的数据集。以及数据集的解析格式
        str_content = source.fetch(**kwargs)
        format_type = source.format_type()

        log_debug(
            f"content (type: {format_type}) fetched from data source: \n{str_content}"
        )

        if format_type == FormatType.Json:
            data_py_rep = json.loads(str_content)
            # 如果导入的是一个字典，则需要转换成列表才能被读取
            if not isinstance(data_py_rep, list):
                data_py_rep = [data_py_rep]
            pyarrow_table = pyarrow.Table.from_pylist(data_py_rep)
        elif format_type == FormatType.Jsonl:
            json_data_list = [
                json.loads(line) for line in str_content.split("\n") if line
            ]
            if not json_data_list:
                raise ValueError("no data in jsonline file")
            if isinstance(json_data_list[0], list):
                inner_list: List[Dict[str, Any]] = []
                for i in range(len(json_data_list)):
                    for pair in json_data_list[i]:
                        inner_list.append({**pair, QianfanDataGroupColumnName: i})
                pyarrow_table = pyarrow.Table.from_pylist(inner_list)
            elif isinstance(json_data_list[0], dict):
                # 如果读取的是一个 Json 字典的列表，则正常存储，此时行列的处理能力可用
                pyarrow_table = pyarrow.Table.from_pylist(json_data_list)
            else:
                error = TypeError(
                    f"unknown table element type: {type(json_data_list[0])}"
                )
                log_error(str(error))
                raise error
        elif format_type == FormatType.Csv:
            # csv 不支持嵌套格式
            csv_data = [row for row in csv.DictReader(str_content)]
            pyarrow_table = pyarrow.Table.from_pylist(csv_data)
        elif format_type == FormatType.Text:
            # 如果是纯文本，则放置在 prompt 一列下
            line_data = [{"prompt": line} for line in str_content.split("\n")]
            pyarrow_table = pyarrow.Table.from_pylist(line_data)
        else:
            error = ValueError(f"unknown format type: {format_type}")
            log_error(str(error))
            raise error

        return cls(
            inner_table=pyarrow_table,
            inner_data_source_cache=source,
            inner_schema_cache=schema,
        )

    def _to_source(self, source: DataSource, **kwargs: Any) -> bool:
        """内部封装的，将数据集序列化并导出字节流到数据源的方法"""
        format_type = source.format_type()

        log_info(f"export as format: {format_type}")

        if format_type == FormatType.Json:
            # 如果是 json，则直接导出，此时不关注内部是否嵌套。
            dict_list = self.inner_table.to_pylist()
            return source.save(json.dumps(dict_list, ensure_ascii=False), **kwargs)

        elif format_type == FormatType.Jsonl:
            list_of_json: List[str] = []

            # 如果是 Jsonl，则需要处理可能的分组情况
            column_names = self.inner_table.column_names
            if QianfanDataGroupColumnName in column_names:
                compo_list: List[List[Dict[str, Any]]] = []
                for row in self.inner_table.to_pylist():
                    group_index = row[QianfanDataGroupColumnName]
                    while group_index >= len(compo_list):
                        compo_list.append([])
                    row.pop(QianfanDataGroupColumnName)
<<<<<<< HEAD
                    compo_list[-1].append(row)
=======
                    compo_list[group_index].append(row)
>>>>>>> f5170112

                for elem in compo_list:
                    list_of_json.append(json.dumps(elem, ensure_ascii=False))
            elif isinstance(source, QianfanDataSource):
                # 导出到千帆且非嵌套时需要使用特殊格式，只支持文本类数据
                dict_list = self.inner_table.to_pylist()
                for elem in dict_list:
                    list_of_json.append(f"[{json.dumps(elem, ensure_ascii=False)}]")
            else:
                dict_list = self.inner_table.to_pylist()
                for elem in dict_list:
                    list_of_json.append(json.dumps(elem, ensure_ascii=False))
            return source.save("\n".join(list_of_json), **kwargs)

        elif format_type == FormatType.Csv:
            string_stream_buffer = io.StringIO()
            pyarrow.csv.write_csv(self.inner_table, string_stream_buffer)
            return source.save(string_stream_buffer.getvalue(), **kwargs)

        elif format_type == FormatType.Text:
            # 导出为纯文本时，列的数量不可大于 1
            if self.get_column_count() > 1:
                error = ValueError(
                    "cannot export dataset to pure text if the number of column is"
                    " greater than 1"
                )
                log_error(str(error))
                raise error
            result_list = list(self.inner_table.to_pydict().values())[0]
            return source.save("\n".join(result_list), **kwargs)

        else:
            error = ValueError(f"unknown format type: {format_type}")
            log_error(str(error))
            raise error

    @classmethod
    def _from_args_to_source(
        cls,
        data_file: Optional[str] = None,
        qianfan_dataset_id: Optional[int] = None,
        qianfan_dataset_create_args: Optional[Dict[str, Any]] = None,
        huggingface_name: Optional[str] = None,
        **kwargs: Any,
    ) -> Optional[DataSource]:
        """从参数来构建数据源"""
        if data_file:
            log_info(
                f"construct a file data source from path: {data_file}, with args:"
                f" {kwargs}"
            )
            return FileDataSource(path=data_file, **kwargs)
        if qianfan_dataset_id:
            log_info(
                "construct a qianfan data source from existed id:"
                f" {qianfan_dataset_id}, with args: {kwargs}"
            )
            return QianfanDataSource.get_existed_dataset(
                dataset_id=qianfan_dataset_id, **kwargs
            )
        if qianfan_dataset_create_args:
            log_info(
                "construct a new qianfan data source from args:"
                f" {qianfan_dataset_create_args}, with args: {kwargs}"
            )
            return QianfanDataSource.create_bare_dataset(**qianfan_dataset_create_args)
        if huggingface_name:
            error = ValueError("huggingface not supported yet")
            log_error(str(error))
            raise error

        log_info("no datasource was constructed")
        return None

    @classmethod
    def _get_qianfan_schema(cls, source: QianfanDataSource) -> Schema:
        """推断获取 Schema"""
        template_type = source.template_type
        if template_type == DataTemplateType.SortedConversation:
            return QianfanSortedConversation()
        if template_type == DataTemplateType.NonSortedConversation:
            return QianfanSortedConversation()
        if template_type == DataTemplateType.GenericText:
            return QianfanGenericText()
        if template_type == DataTemplateType.QuerySet:
            return QianfanQuerySet()
        if template_type == DataTemplateType.Text2Image:
            return QianfanText2Image()

        error = ValueError(f"schema didn't find for template type {template_type}")
        log_error(str(error))
        raise error

    @classmethod
    def load(
        cls,
        source: Optional[DataSource] = None,
        data_file: Optional[str] = None,
        qianfan_dataset_id: Optional[int] = None,
        huggingface_name: Optional[str] = None,
        schema: Optional[Schema] = None,
        **kwargs: Any,
    ) -> "Dataset":
        """
        Read data from the source or create a source from the parameters
        and create a Table instance.
        If a schema is specified, perform validation after importing.

        Args:
            source (Optional[DataSource]): where dataset load from,
                default to None，in which case,
                a datasource will be created inside dataset
                using parameters below
            data_file (Optional[str]):
                dataset local file path, default to None
            qianfan_dataset_id (Optional[int]):
                qianfan dataset ID, default to None
            huggingface_name (Optional[str]):
                Hugging Face dataset name, not available now
            schema: (Optional[Schema]):
                schema used to validate loaded data, default to None
            kwargs (Any): optional arguments

        Returns:
            Dataset: a dataset instance
        """

        if not source:
            log_info("no data source was provided, construct")
            source = cls._from_args_to_source(
                data_file=data_file,
                qianfan_dataset_id=qianfan_dataset_id,
                huggingface_name=huggingface_name,
                **kwargs,
            )

        # 从数据源开始构建对象
        assert source
        table = cls._from_source(source, schema, **kwargs)

        # 校验
        if schema and not schema.validate(table):
            error = ValidationError("validate failed when initialize dataset")
            log_error(str(error))
            raise error

        return table

    def save(
        self,
        destination: Optional[DataSource] = None,
        data_file: Optional[str] = None,
        qianfan_dataset_id: Optional[int] = None,
        qianfan_dataset_create_args: Optional[Dict[str, Any]] = None,
        huggingface_name: Optional[str] = None,
        schema: Optional[Schema] = None,
        **kwargs: Any,
    ) -> bool:
        """
        Write data to source
        if a schema has been passed,
        validate data before exporting

        Args:
            destination (Optional[DataSource]):
                data source where dataset exports，default to None.
                in which case, a datasource will be created inside dataset
                using parameters below
            data_file (Optional[str]):
                dataset local file path, default to None
            qianfan_dataset_id (Optional[int]):
                qianfan dataset ID, default to None
            qianfan_dataset_create_args: (Optional[Dict[str: Any]]):
                create arguments for creating a bare dataset on qianfan,
                default to None
            huggingface_name (Optional[str]):
                Hugging Face dataset name, not available now
            schema: (Optional[Schema]):
                schema used to validate before exporting data, default to None
            kwargs (Any): optional arguments

        Returns:
            bool: is saving succeeded
        """
        if not destination:
            log_info("no destination data source was provided, construct")
            destination = self._from_args_to_source(
                data_file,
                qianfan_dataset_id,
                qianfan_dataset_create_args,
                huggingface_name,
                **kwargs,
            )

        # 获取数据源参数
        source = destination if destination else self.inner_data_source_cache
        assert source

        # 首先检查是否有传入 schema 或者已经默认有了 schema
        schema = schema if schema else self.inner_schema_cache
        # 如果导出的数据源是千帆，则强制构造 schema 进行检查，优先级最高
        if isinstance(source, QianfanDataSource):
            # 一个方法从 source 中抽取 schema 信息
            schema = self._get_qianfan_schema(source)

        # 校验
        if schema and not schema.validate(self):
            error = ValidationError("validate failed when initialize dataset")
            log_error(str(error))
            raise error

        if isinstance(source, QianfanDataSource):
            assert isinstance(schema, QianfanSchema)
            kwargs["is_annotated"] = schema.is_annotated

        # 开始写入数据
        return self._to_source(source, **kwargs)  # noqa

    @classmethod
    def create_from_pyobj(
        cls,
        data: Union[List[Dict[str, Any]], Dict[str, List]],
        schema: Optional[Schema] = None,
    ) -> "Dataset":
        """
        create a dataset from python dict or list

        Args:
            data (Union[List[Dict[str, Any]], Dict[str, List]]):
                python object used to create dataset。
            schema (Optional[Schema]):
                schema used to validate before exporting data, default to None

        Returns:
            Dataset: a dataset instance
        """
        if isinstance(data, list):
            return cls(
                inner_table=pyarrow.Table.from_pylist(data),
                inner_schema_cache=schema,
            )
        else:
            return cls(
                inner_table=pyarrow.Table.from_pydict(data),
                inner_schema_cache=schema,
            )

    @classmethod
    def create_from_pyarrow_table(
        cls, table: pyarrow.Table, schema: Optional[Schema] = None
    ) -> "Dataset":
        """
        create a dataset from pyarrow table

        Args:
            table (pyarrow): pyarrow table object used to create dataset。
            schema (Optional[Schema]):
                schema used to validate before exporting data, default to None

        Returns:
            Dataset: a dataset instance
        """
        return cls(inner_table=table, inner_schema_cache=schema)

    def _is_dataset_located_in_qianfan(self) -> bool:
        if not isinstance(self.inner_data_source_cache, QianfanDataSource):
            return False
        return not self.inner_data_source_cache.download_when_init

    def _is_dataset_generic_text(self) -> bool:
        if not isinstance(self.inner_data_source_cache, QianfanDataSource):
            return False
        return (
            self.inner_data_source_cache.template_type == DataTemplateType.GenericText
        )

    def _create_a_dataset_etl_task(
        self, operator_dict: Dict[str, List[Dict[str, Any]]]
    ) -> Tuple[int, int]:
        origin_data_source = self.inner_data_source_cache
        assert isinstance(origin_data_source, QianfanDataSource)

        log_info("create a new dataset group and dataset")
        new_data_source = QianfanDataSource.create_bare_dataset(
            name=f"{origin_data_source.name}_etl_result_set_{uuid.uuid4()}",
            template_type=origin_data_source.template_type,
            storage_type=origin_data_source.storage_type,
            storage_id=origin_data_source.storage_id,
            storage_path=origin_data_source.storage_path,
            ak=origin_data_source.ak,
            sk=origin_data_source.sk,
        )

        log_debug(
            f"new dataset id: {new_data_source.id} , and name: {new_data_source.name}"
        )
        log_info("new dataset group and dataset created, start creating etl task")

        Data.create_dataset_etl_task(
            source_dataset_id=origin_data_source.id,
            destination_dataset_id=new_data_source.id,
            operations=operator_dict,
        )

        etl_result = Data.get_dataset_etl_task_list()["result"]
        if etl_result.get("processingCount", 0) == 0:
            message = "get empty etl task list after creating an etl task"
            log_error(message)
            raise ValueError(message)

        etl_list = etl_result.get("items", [])
        etl_id: Optional[int] = None
        for task in etl_list:
            if (
                task["sourceDatasetId"] == origin_data_source.id
                and task["destDatasetId"] == new_data_source.id
            ):
                etl_id = task["etlId"]
                break

        if etl_id is None:
            message = "can't find matched processing etl task"
            log_error(message)
            raise ValueError(message)

        log_info(f"created etl task id: {etl_id}")
        return etl_id, new_data_source.id

    # 因为要针对数据集在千帆上的在线处理，所以需要加一些额外的处理逻辑。
    # 例如通过平台的 API 发起数据清洗任务
    def online_data_process(self, operators: List[QianfanOperator]) -> Dict[str, Any]:
        """
        create an online ETL task on qianfan
        not available currently

        Args:
            operators (List[QianfanOperator]): operators applied to ETL task

        Returns:
            Dict[str, Any]: ETL task info, contains 3 field:
                is_succeeded (bool): whether ETL task succeed
                etl_task_id (Optional[int]): etl task id, only
                    exists when etl task is created successfully
                new_dataset_id (Optional[int]): dataset id which
                    stores data after etl, only exists when etl
                    task is succeeded
        """

        ret_dict: Dict[str, Any] = {"is_succeeded": False}

        if not self._is_dataset_located_in_qianfan():
            # 如果数据集不是已经在千帆上，则直接失败，因为被处理的数据集必须在云上
            # 目前不支持自动先将本地数据集上传到云端，处理完成后再同步回本地这种操作。
            log_warn("can't process a non-qianfan dataset on qianfan")
            return ret_dict

        if not self._is_dataset_generic_text():
            # 如果数据集不是泛文本，也不支持清洗
            log_warn("can't process qianfan dataset which isn't GenericText type")
            return ret_dict

        operator_dict: Dict[str, List[Dict[str, Any]]] = {}
        for operator in operators:
            attr_dict = operator.model_dump()
            attr_dict.pop("operator_name")
            attr_dict.pop("operator_type")

            elem_dict = {"name": operator.operator_name, "args": attr_dict}

            operator_type = operator.operator_type
            if operator_type not in operator_dict:
                operator_dict[operator_type] = []

            operator_dict[operator_type].append(elem_dict)

        log_debug(f"operator args dict: {operator_dict}")
        log_info("start to creating an etl task")

        etl_id, new_dataset_id = self._create_a_dataset_etl_task(operator_dict)

        log_debug(f"get etl id {etl_id}")
        log_info("creating etl task successfully")

        ret_dict["etl_task_id"] = etl_id

        while True:
            sleep(get_config().ETL_STATUS_POLLING_INTERVAL)
            result = Data.get_dataset_etl_task_info(etl_id)["result"]
            if result["processStatus"] == ETLTaskStatus.Finished.value:
                log_info(f"data etl task {etl_id} succeeded")
                ret_dict["is_succeeded"] = True
                ret_dict["new_dataset_id"] = new_dataset_id
                return ret_dict
            if result["processStatus"] == ETLTaskStatus.Running.value:
                log_info(f"data etl task {etl_id} running, keep polling")
                continue
            if result["processStatus"] == ETLTaskStatus.Paused.value:
                log_warn(f"etl task {etl_id} paused")
                continue
            if result["processStatus"] in [
                ETLTaskStatus.Failed.value,
                ETLTaskStatus.Interrupted.value,
            ]:
                log_warn(
                    f"etl task {etl_id} terminated with status code:"
                    f" {result['processStatus']}"
                )
                return ret_dict
        log_error("should not reach there")
        return ret_dict

    # -------------------- Processable 相关 ----------------
    # 直接调用 Table 对象的接口方法
    # 这些接口不支持用在云端数据集上
    @_online_except_decorator
    def map(self, op: Callable[[Any], Any]) -> Self:
        """
        map on dataset

        Args:
            op (Callable[[Any], Any]): handler used to map

        Returns:
            Self: Dataset itself
        """
        return super().map(op)

    @_online_except_decorator
    def filter(self, op: Callable[[Any], bool]) -> Self:
        """
        filter on dataset

        Args:
            op (Callable[[Any], bool]): handler used to filter

        Returns:
            Self: Dataset itself
        """
        return super().filter(op)

    @_online_except_decorator
    def delete(self, index: Union[int, str]) -> Self:
        """
        delete an element from dataset

        Args:
            index (Union[int, str]): element index to delete

        Returns:
            Self: Dataset itself
        """
        return super().delete(index)

    # 但是在云上数据集追加数据未来可以支持，本质是向数据集中导入新数据。
    # 目前不做修改，等待接口 ready
    @_online_except_decorator
    def append(self, elem: Any) -> Self:
        """
        append an element to dataset

        Args:
            elem (Union[List[Dict], Tuple[Dict], Dict]): elements added to dataset
        Returns:
            Self: Dataset itself
        """
        return super().append(elem)

<<<<<<< HEAD
    # 等待接口 ready 才能对云端数据集做展示
=======
>>>>>>> f5170112
    def list(
        self,
        by: Optional[Union[slice, int, str, Sequence[int], Sequence[str]]] = None,
        **kwargs: Any,
    ) -> Any:
        """
        get element(s) from dataset

        Args:
            by (Optional[Union[slice, int, Sequence[int]]]):
                index or indices for elements, default to None, in which case
                return a python list of dataset row
        Returns:
            Any: dataset row list
        """
        if not self._is_dataset_located_in_qianfan():
            log_info(f"list local dataset data by {by}")
            return super().list(by)
        else:
            assert isinstance(self.inner_data_source_cache, QianfanDataSource)
            log_info(f"list qianfan dataset data by {by}")

            if isinstance(by, str):
                message = "can't get entity by string from qianfan"
                log_error(message)
                raise ValueError(message)
            elif isinstance(by, (list, tuple)):
                message = "can't get entity by sequence from qianfan"
                log_error(message)
                raise ValueError(message)

            args = {"dataset_id": self.inner_data_source_cache.id}

            if isinstance(by, int):
                args["offset"] = by
                args["page_size"] = 1
            elif isinstance(by, slice):
                args["offset"] = by.start
                args["page_size"] = by.stop - by.start

            log_debug(f"request qianfan dataset list args: {args}")
            resp = Data.list_all_entity_in_dataset(**{**kwargs, **args})["result"][
                "items"
            ]
            log_info("received dataset list from qianfan dataset")
            log_debug(f"request qianfan dataset list response items: {resp}")
            result = [
                {"entity_id": record["id"], "entity_url": record["url"]}
                for record in resp
            ]

            for elem in result:
                for i in range(get_config().GET_ENTITY_CONTENT_FAILED_RETRY_TIMES):
                    log_info(
                        f"retrieve single entity from {elem['entity_url']} in try {i}"
                    )
                    resp = requests.get(elem["entity_url"])
                    if resp.status_code == 200:
                        break
                    log_warn(f"request url {elem['entity_url']} failed, retry")

                if resp.status_code != 200:
                    message = (
                        f"request content of entity {elem['entity_id']} from"
                        f" {elem['entity_url']} failed"
                    )
                    log_error(message)
                    raise RequestError(message)

                log_info(
                    f"retrieve single entity from {elem['entity_url']} succeeded, with"
                    f" content: {resp.text}"
                )
                elem.pop("entity_url")
                elem["entity_content"] = resp.text

            return result

    def __getitem__(self, key: Any) -> Any:
        if (
            isinstance(key, int)
            or isinstance(key, slice)
            or (isinstance(key, (list, tuple)) and key and isinstance(key[0], int))
        ):
            return self.list(key)
        else:
            return self.col_list(key)

    def __delitem__(self, key: Any) -> None:
        if isinstance(key, int):
            self.delete(key)
        elif isinstance(key, str):
            self.col_delete(key)
        else:
            err_msg = f"unsupported key type for deleting: {type(key)}"
            log_error(err_msg)
            raise TypeError(err_msg)

    # 列操作集
    @_online_except_decorator
    def col_map(self, op: Callable[[Any], Any]) -> Self:
        """
        map on dataset's column

        Args:
            op (Callable[[Any], Any]): handler used to map

        Returns:
            Self: Dataset itself
        """
        return super().col_map(op)

    @_online_except_decorator
    def col_filter(self, op: Callable[[Any], bool]) -> Self:
        """
        filter on dataset's column

        Args:
            op (Callable[[Any], bool]): handler used to filter

        Returns:
            Self: Dataset itself
        """
        return super().col_filter(op)

    @_online_except_decorator
    def col_delete(self, index: Union[int, str]) -> Self:
        """
        delete an column from dataset

        Args:
            index (str): column name to delete

        Returns:
            Self: Dataset itself
        """
        return super().col_delete(index)

    @_online_except_decorator
    def col_append(self, elem: Any) -> Self:
        """
        append a row to dataset

        Args:
            elem (Dict[str, List]): dict containing element added to dataset
                must has column name "name" and column data list "data"
        Returns:
            Self: Dataset itself
        """
        return super().col_append(elem)

    # 等待接口 ready 才能对云端数据集做展示
    @_online_except_decorator
    def col_list(
        self,
        by: Optional[
            Union[slice, int, str, List[int], Tuple[int], List[str], Tuple[str]]
        ] = None,
    ) -> Any:
        """
        get column(s) from dataset

        Args:
            by (Optional[Union[int, str, Sequence[int], Sequence[str]]]):
                index or indices for columns, default to None, in which case
                return a python list of dataset column
        Returns:
            Any: dataset column list
        """
        return super().col_list(by)

    @_online_except_decorator
    def col_names(self) -> List[str]:
        """
        get column name list

        Returns:
            List[str]: column name list
        """
        return super().col_names()<|MERGE_RESOLUTION|>--- conflicted
+++ resolved
@@ -165,11 +165,7 @@
                     while group_index >= len(compo_list):
                         compo_list.append([])
                     row.pop(QianfanDataGroupColumnName)
-<<<<<<< HEAD
-                    compo_list[-1].append(row)
-=======
                     compo_list[group_index].append(row)
->>>>>>> f5170112
 
                 for elem in compo_list:
                     list_of_json.append(json.dumps(elem, ensure_ascii=False))
@@ -637,10 +633,6 @@
         """
         return super().append(elem)
 
-<<<<<<< HEAD
-    # 等待接口 ready 才能对云端数据集做展示
-=======
->>>>>>> f5170112
     def list(
         self,
         by: Optional[Union[slice, int, str, Sequence[int], Sequence[str]]] = None,
