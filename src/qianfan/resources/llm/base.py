# Copyright (c) 2023 Baidu, Inc. All Rights Reserved.
#
# Licensed under the Apache License, Version 2.0 (the "License");
# you may not use this file except in compliance with the License.
# You may obtain a copy of the License at
#
#     http://www.apache.org/licenses/LICENSE-2.0
#
# Unless required by applicable law or agreed to in writing, software
# distributed under the License is distributed on an "AS IS" BASIS,
# WITHOUT WARRANTIES OR CONDITIONS OF ANY KIND, either express or implied.
# See the License for the specific language governing permissions and
# limitations under the License.

from __future__ import annotations

import asyncio
import concurrent.futures
import copy
import threading
from concurrent.futures import Future, ThreadPoolExecutor
from typing import (
    Any,
    AsyncIterator,
    Callable,
    Coroutine,
    Dict,
    Iterator,
    List,
    Optional,
    Sequence,
    Set,
    Tuple,
    Union,
)

import qianfan.errors as errors
from qianfan import get_config
from qianfan.consts import Consts, DefaultValue
from qianfan.resources.requestor.openapi_requestor import create_api_requestor
from qianfan.resources.typing import JsonBody, QfLLMInfo, QfResponse, RetryConfig
<<<<<<< HEAD
from qianfan.utils import log_info, log_warn
from qianfan.utils.utils import generate_letter_num_random_id
=======
from qianfan.utils import log_info, log_warn, utils
>>>>>>> c9b0aad1

# This is used when user provides `endpoint`
# In such cases, SDK cannot know which model the user is using
# This constant is used to express no model is spcified,
# so that SDK still can get the requirements of API from _supported_models()
UNSPECIFIED_MODEL = "UNSPECIFIED_MODEL"


class BatchRequestFuture(object):
    """
    Future object for batch request
    """

    def __init__(
        self,
        tasks: Sequence[Callable[[], Union[QfResponse, Iterator[QfResponse]]]],
        worker_num: Optional[int] = None,
    ) -> None:
        """
        Init batch request future
        """
        future_list: List[Future[Union[QfResponse, Iterator[QfResponse]]]] = []
        max_workers = worker_num if worker_num else len(tasks) + 1
        self._executor = ThreadPoolExecutor(max_workers=max_workers)
        for task in tasks:
            future = self._executor.submit(task)
            future.add_done_callback(self._future_callback)
            future_list.append(future)
        self._future_list = future_list
        self._finished_count = 0
        self._lock = threading.Lock()

    def _future_callback(
        self, fn: Future[Union[QfResponse, Iterator[QfResponse]]]
    ) -> None:
        """
        callback when one task is finished
        """
        with self._lock:
            self._finished_count += 1
            if self._finished_count == len(self._future_list):
                log_info("All tasks finished, exeutor will be shutdown")
                self._executor.shutdown(wait=False)

    def wait(self) -> None:
        """
        Wait for all tasks to be finished
        """
        concurrent.futures.wait(self._future_list)

    def results(self) -> List[Union[QfResponse, Iterator[QfResponse], Exception]]:
        """
        Wait for all tasks to be finished, and return the results.
        The order of the elements in the output is the same as the order
        of the elements in the input.
        """
        res_list: List[Union[QfResponse, Iterator[QfResponse], Exception]] = []
        for future in self._future_list:
            try:
                res = future.result()
                res_list.append(res)
            except Exception as e:
                res_list.append(e)
        return res_list

    def task_count(self) -> int:
        """
        Return the total count of tasks
        """
        return len(self._future_list)

    def finished_count(self) -> int:
        """
        Return the number of tasks that have been finished
        """
        with self._lock:
            return self._finished_count

    def __iter__(self) -> Iterator[Future[Union[QfResponse, Iterator[QfResponse]]]]:
        """
        Return the iterator of the future list.
        Use `result()` to get the result of each task.

        ```
        for item in batch_request_future:
            print(item.result())
        ```
        """
        return self._future_list.__iter__()

    def __len__(self) -> int:
        """
        return the number of tasks
        """
        return len(self._future_list)


class BaseResource(object):
    """
    base class of Qianfan object
    """

    def __init__(
        self,
        model: Optional[str] = None,
        endpoint: Optional[str] = None,
        **kwargs: Any,
    ) -> None:
        """
        init resource
        """
        self._model = model
        self._endpoint = endpoint
        self._client = create_api_requestor(**kwargs)

    def _update_model_and_endpoint(
        self, model: Optional[str], endpoint: Optional[str]
    ) -> Tuple[Optional[str], str]:
        """
        update model and endpoint from constructor
        """
        # if user do not provide new model and endpoint,
        # use the model and endpoint from constructor
        if model is None and endpoint is None:
            model = self._model
            endpoint = self._endpoint
        if endpoint is None:
            model_name = self._default_model() if model is None else model
            model_info = self._supported_models().get(model_name, None)
            if model_info is None:
                raise errors.InvalidArgumentError(
                    f"The provided model `{model}` is not in the list of supported"
                    " models. If this is a recently added model, try using the"
                    " `endpoint` arguments and create an issue to tell us. Supported"
                    f" models: {self.models()}"
                )
            endpoint = model_info.endpoint
        else:
            endpoint = self._convert_endpoint(model, endpoint)
        return model, endpoint

    def _do(
        self,
        model: Optional[str] = None,
        endpoint: Optional[str] = None,
        stream: bool = False,
        retry_count: int = DefaultValue.RetryCount,
        request_timeout: float = DefaultValue.RetryTimeout,
        backoff_factor: float = DefaultValue.RetryBackoffFactor,
        **kwargs: Any,
    ) -> Union[QfResponse, Iterator[QfResponse]]:
        """
        qianfan resource basic do

        Args:
            **kwargs (dict): kv dict data。

        """
        config = get_config()
        if (
            retry_count == DefaultValue.RetryCount
            and config.LLM_API_RETRY_COUNT != DefaultValue.RetryCount
        ):
            retry_count = config.LLM_API_RETRY_COUNT
        if (
            request_timeout == DefaultValue.RetryTimeout
            and config.LLM_API_RETRY_TIMEOUT != DefaultValue.RetryTimeout
        ):
            request_timeout = config.LLM_API_RETRY_TIMEOUT
        if (
            backoff_factor == DefaultValue.RetryBackoffFactor
            and config.LLM_API_RETRY_BACKOFF_FACTOR != DefaultValue.RetryBackoffFactor
        ):
            backoff_factor = config.LLM_API_RETRY_BACKOFF_FACTOR

        model, endpoint = self._update_model_and_endpoint(model, endpoint)
        self._check_params(
            model,
            endpoint,
            stream,
            retry_count,
            request_timeout,
            backoff_factor,
            **kwargs,
        )
        retry_config = RetryConfig(
            retry_count=retry_count,
            timeout=request_timeout,
            backoff_factor=backoff_factor,
        )
        endpoint = self._get_endpoint_from_dict(model, endpoint, stream, **kwargs)
        resp = self._client.llm(
            endpoint=endpoint,
            header=self._generate_header(model, endpoint, stream, **kwargs),
            query=self._generate_query(model, endpoint, stream, **kwargs),
            body=self._generate_body(model, endpoint, stream, **kwargs),
            stream=stream,
            data_postprocess=self._data_postprocess,
            retry_config=retry_config,
        )
        return resp

    async def _ado(
        self,
        model: Optional[str] = None,
        endpoint: Optional[str] = None,
        stream: bool = False,
        retry_count: int = DefaultValue.RetryCount,
        request_timeout: float = DefaultValue.RetryTimeout,
        backoff_factor: float = DefaultValue.RetryBackoffFactor,
        **kwargs: Any,
    ) -> Union[QfResponse, AsyncIterator[QfResponse]]:
        """
        qianfan aio resource basic do

        Args:
            **kwargs: kv dict data

        Returns:
            None

        """
        config = get_config()
        if (
            retry_count == DefaultValue.RetryCount
            and config.LLM_API_RETRY_COUNT != DefaultValue.RetryCount
        ):
            retry_count = config.LLM_API_RETRY_COUNT
        if (
            request_timeout == DefaultValue.RetryTimeout
            and config.LLM_API_RETRY_TIMEOUT != DefaultValue.RetryTimeout
        ):
            request_timeout = config.LLM_API_RETRY_TIMEOUT
        if (
            backoff_factor == DefaultValue.RetryBackoffFactor
            and config.LLM_API_RETRY_BACKOFF_FACTOR != DefaultValue.RetryBackoffFactor
        ):
            backoff_factor = config.LLM_API_RETRY_BACKOFF_FACTOR

        model, endpoint = self._update_model_and_endpoint(model, endpoint)
        self._check_params(
            model,
            endpoint,
            stream,
            retry_count,
            request_timeout,
            backoff_factor,
            **kwargs,
        )
        retry_config = RetryConfig(
            retry_count=retry_count,
            timeout=request_timeout,
            backoff_factor=backoff_factor,
        )
        endpoint = self._get_endpoint_from_dict(model, endpoint, stream, **kwargs)
        resp = await self._client.async_llm(
            endpoint=endpoint,
            header=self._generate_header(model, endpoint, stream, **kwargs),
            query=self._generate_query(model, endpoint, stream, **kwargs),
            body=self._generate_body(model, endpoint, stream, **kwargs),
            stream=stream,
            data_postprocess=self._data_postprocess,
            retry_config=retry_config,
        )
        return resp

    def _check_params(
        self,
        model: Optional[str],
        endpoint: Optional[str],
        stream: bool,
        retry_count: int,
        request_timeout: float,
        backoff_factor: float,
        **kwargs: Any,
    ) -> None:
        """
        check user provide params
        """
        if stream is True and retry_count != 1:
            raise errors.InvalidArgumentError(
                "retry is not available when stream is enabled"
            )

    @classmethod
    def _supported_models(cls) -> Dict[str, QfLLMInfo]:
        """
        preset model list

        Args:
            None

        Returns:
            a dict which key is preset model and value is the endpoint

        """
        raise NotImplementedError

    @classmethod
    def _default_model(cls) -> str:
        """
        default model

        Args:
            None

        Return:
            a str which is the default model name
        """
        raise NotImplementedError

    def _get_endpoint(self, model: str) -> QfLLMInfo:
        """
        get the endpoint of the given `model`

        Args:
            model (str): the name of the model,
                         must be defined in self._supported_models()

        Returns:
            str: the endpoint of the input `model`

        Raises:
            QianfanError: if the input is not in self._supported_models()
        """
        if model not in self._supported_models():
            if self._endpoint is not None:
                return QfLLMInfo(endpoint=self._endpoint)
            raise errors.InvalidArgumentError(
                f"The provided model `{model}` is not in the list of supported models."
                " If this is a recently added model, try using the `endpoint`"
                " arguments and create an issue to tell us. Supported models:"
                f" {self.models()}"
            )
        return self._supported_models()[model]

    def _get_endpoint_from_dict(
        self, model: Optional[str], endpoint: Optional[str], stream: bool, **kwargs: Any
    ) -> str:
        """
        extract the endpoint of the model in kwargs, or use the endpoint defined in
        __init__

        Args:
            **kwargs (dict): any dict

        Returns:
            str: the endpoint of the model in kwargs

        """
        if endpoint is not None:
            return endpoint
        if model is not None:
            return self._get_endpoint(model).endpoint
        return self._get_endpoint(self._default_model()).endpoint

    def _generate_header(
        self, model: Optional[str], endpoint: str, stream: bool, **kwargs: Any
    ) -> JsonBody:
        """
        generate header
        """
        if "header" not in kwargs:
            kwargs["header"] = {}
        kwargs["header"][Consts.XRequestID] = (
            kwargs["request_id"]
            if "request_id" in kwargs
            else (
                f"{Consts.QianfanRequestIdDefaultPrefix}-"
<<<<<<< HEAD
                f"{generate_letter_num_random_id(32)}"
=======
                f"{utils.generate_letter_num_random_id(16)}"
>>>>>>> c9b0aad1
            )
        )
        return kwargs["header"]

    def _generate_query(
        self, model: Optional[str], endpoint: str, stream: bool, **kwargs: Any
    ) -> JsonBody:
        """
        generate query
        """
        if "query" in kwargs:
            return kwargs["query"]
        return {}

    def _generate_body(
        self, model: Optional[str], endpoint: str, stream: bool, **kwargs: Any
    ) -> JsonBody:
        """
        generate body
        """
        kwargs = copy.deepcopy(kwargs)
        IGNORED_KEYS = {"headers", "query"}
        for key in IGNORED_KEYS:
            if key in kwargs:
                del kwargs[key]
        if model is not None and model in self._supported_models():
            model_info = self._supported_models()[model]
            # warn if user provide unexpected arguments
            for key in kwargs:
                if (
                    key not in model_info.required_keys
                    and key not in model_info.optional_keys
                ):
                    log_warn(
                        f"This key `{key}` does not seem to be a parameter that the"
                        f" model `{model}` will accept"
                    )
        else:
            default_model_info = self._supported_models()[self._default_model()]
            if endpoint == default_model_info.endpoint:
                model_info = default_model_info
            else:
                model_info = self._supported_models()[UNSPECIFIED_MODEL]

        for key in model_info.required_keys:
            if key not in kwargs:
                raise errors.ArgumentNotFoundError(
                    f"The required key `{key}` is not provided."
                )
        kwargs["stream"] = stream
        return kwargs

    def _data_postprocess(self, data: QfResponse) -> QfResponse:
        """
        post process data after get request response
        """
        return data

    def _convert_endpoint(self, model: Optional[str], endpoint: str) -> str:
        """
        convert user-provided endpoint to real endpoint
        """
        raise NotImplementedError

    def models(self) -> Set[str]:
        """
        get all supported model names
        """
        models = set(self._supported_models().keys())
        models.remove(UNSPECIFIED_MODEL)
        return models

    def access_token(self) -> str:
        """
        get access token
        """
        return self._client._auth.access_token()

    def _batch_request(
        self,
        tasks: Sequence[Callable[[], Union[QfResponse, Iterator[QfResponse]]]],
        worker_num: Optional[int] = None,
    ) -> BatchRequestFuture:
        """
        create batch prediction task and return future
        """
        if worker_num is not None and worker_num <= 0:
            raise errors.InvalidArgumentError("worker_num must be greater than 0")
        return BatchRequestFuture(tasks, worker_num)

    async def _abatch_request(
        self,
        tasks: Sequence[
            Coroutine[Any, Any, Union[QfResponse, AsyncIterator[QfResponse]]]
        ],
        worker_num: Optional[int] = None,
    ) -> List[Union[QfResponse, AsyncIterator[QfResponse]]]:
        """
        async do batch prediction
        """
        if worker_num is not None and worker_num <= 0:
            raise errors.InvalidArgumentError("worker_num must be greater than 0")
        if worker_num:
            sem = asyncio.Semaphore(worker_num)
        else:
            sem = None

        async def _with_concurrency_limit(
            task: Coroutine[Any, Any, Union[QfResponse, AsyncIterator[QfResponse]]]
        ) -> Union[QfResponse, AsyncIterator[QfResponse]]:
            if sem:
                async with sem:
                    return await task
            else:
                return await task

        return await asyncio.gather(
            *[asyncio.ensure_future(_with_concurrency_limit(task)) for task in tasks],
            return_exceptions=True,
        )<|MERGE_RESOLUTION|>--- conflicted
+++ resolved
@@ -39,12 +39,7 @@
 from qianfan.consts import Consts, DefaultValue
 from qianfan.resources.requestor.openapi_requestor import create_api_requestor
 from qianfan.resources.typing import JsonBody, QfLLMInfo, QfResponse, RetryConfig
-<<<<<<< HEAD
-from qianfan.utils import log_info, log_warn
-from qianfan.utils.utils import generate_letter_num_random_id
-=======
 from qianfan.utils import log_info, log_warn, utils
->>>>>>> c9b0aad1
 
 # This is used when user provides `endpoint`
 # In such cases, SDK cannot know which model the user is using
@@ -414,11 +409,7 @@
             if "request_id" in kwargs
             else (
                 f"{Consts.QianfanRequestIdDefaultPrefix}-"
-<<<<<<< HEAD
-                f"{generate_letter_num_random_id(32)}"
-=======
                 f"{utils.generate_letter_num_random_id(16)}"
->>>>>>> c9b0aad1
             )
         )
         return kwargs["header"]
