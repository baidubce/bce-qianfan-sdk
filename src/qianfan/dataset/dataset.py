--- conflicted
+++ resolved
@@ -1204,64 +1204,9 @@
             log_error(err_msg)
             raise ValueError(err_msg)
 
-<<<<<<< HEAD
-        qianfan_data_source = self.inner_data_source_cache
-        assert isinstance(qianfan_data_source, QianfanDataSource)
-
-        log_info("start to create evaluation task in model")
-
-        resp = Model.create_evaluation_task(
-            name=f"model_run_{generate_letter_num_random_id()}",
-            version_info=[
-                {
-                    "modelId": model_id,
-                    "modelVersionId": model_version_id,
-                }
-            ],
-            dataset_id=qianfan_data_source.id,
-            eval_config={
-                "evalMode": "manual",
-                "evaluationDimension": [
-                    {"dimension": "满意度"},
-                ],
-            },
-            **kwargs,
-        ).body
-
-        eval_id = resp["result"]["evalId"]
-
-        log_debug(f"create evaluation task in model response: {resp}")
-        log_info(f"start to polling status of evaluation task {eval_id}")
-
-        while True:
-            eval_info = Model.get_evaluation_info(eval_id)
-            eval_state = eval_info["result"]["state"]
-
-            log_debug(f"current evaluation task info: {eval_info}")
-            log_info(f"current eval_state: {eval_state}")
-
-            if eval_state not in [
-                EvaluationTaskStatus.Pending.value,
-                EvaluationTaskStatus.Doing.value,
-            ]:
-                break
-            time.sleep(get_config().BATCH_RUN_STATUS_POLLING_INTERVAL)
-
-        if eval_state not in [
-            EvaluationTaskStatus.DoingWithManualBegin,
-            EvaluationTaskStatus.Done,
-        ]:
-            err_msg = f"can't finish evaluation task and failed with state {eval_state}"
-            log_error(err_msg)
-            raise QianfanError(err_msg)
-
-        result_dataset_id = eval_info["result"]["evalStandardConf"]["resultDatasetId"]
-        log_info(f"get result dataset id {result_dataset_id}")
-=======
         result_dataset_id = _start_an_evaluation_task_for_model_batch_inference(
             self.inner_data_source_cache, model_id, model_version_id
         )
->>>>>>> e1d53e8d
 
         return Dataset.load(qianfan_dataset_id=result_dataset_id, **kwargs)
 
