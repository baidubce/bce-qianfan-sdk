# Dataset 数据集组件

千帆 Python SDK 提供了本地进行数据集管理、处理的能力。现阶段支持的功能有：
+ 数据集管理
  + 文件系统
    + 从本地文件创建数据集
    + 将数据集导出到本地文件
  + 千帆平台
    + 在千帆平台创建数据集
    + 将千帆数据集导出为本地数据集
    + 将本地数据集通过私人 BOS 存储上传到千帆平台
  + 内存
    + 从 HuggingFace 数据集创建 
    + 从 Python 对象创建数据集
    + 从  `pyarrow.Table`  创建数据集
+ 数据集处理
  + 数据集检视
    + 本地数据集展示
    + 千帆平台远端数据集本地预览
  + 数据集清洗
    + 本地链式处理
    + 千帆平台在线数据处理
  + 数据集校验
    + 使用千帆平台校验规则
    + 自行编写校验规则

## 目录

- [快速开始](#快速开始)
  * [创建数据集](#创建数据集)
  * [处理数据集](#处理数据集)
  * [导出数据集](#导出数据集)
- [数据集管理](#数据集管理)
  * [文件系统](#文件系统)
    + [导入](#导入)
    + [导出](#导出)
    + [文件数据源](#文件数据源)
  * [千帆平台](#千帆平台)
    + [导入](#导入-1)
    + [导出](#导出-1)
    + [千帆数据源](#千帆数据源)
  * [从 HuggingFace 数据集导入](#从-huggingface-数据集导入)
  * [Python 对象](#python-对象)
  * [包装与拆分](#包装与拆分)
- [数据集处理](#数据集处理)
  * [数据集检视](#数据集检视)
    + [行](#行)
    + [列](#列)
    + [千帆数据集预览](#千帆数据集预览)
  * [数据集清洗](#数据集清洗)
    + [本地数据集清洗](#本地数据集清洗)
    + [千帆平台的在线数据处理](#千帆平台的在线数据处理)
  * [数据集校验](#数据集校验)
  * [自行编写校验规则](#自行编写校验规则)


## 快速开始

如果用户想要快速上手数据集相关能力，可按照下列三步进行操作。

### 创建数据集

创建数据集最简单的方法，就是从本地文件创建、或从千帆平台导出

```python
from qianfan.dataset import Dataset

# 从本地文件导入
ds = Dataset.load(data_file="path/to/dataset_file.jsonl")

# 从千帆导入
ds = Dataset.load(qianfan_dataset_id=42)
```

### 处理数据集

当你已经创建好数据集后，就可以对数据进行处理了。

```python
from typing import Dict, Any

def filter_func(row: Dict[str, Any]) -> bool:
  # 编写你的过滤逻辑
  return "sensitive data for example" not in row["col1"]

def map_func(row: Dict[str, Any]) -> Dict[str, Any]:
  # 编写你的映射逻辑
  return {
    "col1": row["col1"].replace("sensitive data for example", ""),
    "col2": row["col2"]
  }

print(ds.filter(filter_func).map(map_func).list())
```

### 导出数据集

处理完数据集后，你可以将数据集导出到本地文件、或上传到千帆平台。

```python
# 导出到本地文件
ds.save(data_file="path/to/local_file.csv")

# 导出到千帆平台
ds.save(qianfan_dataset_id=56)

# 或者导出到它导入的地方
ds.save()
```

恭喜你，已经学会了如何使用千帆 Python SDK 的数据集相关能力。

接下来将会更加细致的讲解各个模块和功能点之间的作用

## 数据集管理

千帆 Python SDK 现支持用户通过 SDK 对本地或千帆平台的数据集进行管理，以及通过多种方式创建数据集。

### 文件系统

#### 导入
用户可以通过 SDK，读取特定格式的文件，并且转换成内存中的数据集对象以供检视、清洗和转换。

```python
from qianfan.dataset import Dataset

ds = Dataset.load(data_file="path/to/dataset_file.json")
print(ds.list())
```

SDK 在读取数据集时，依赖文件后缀对文件类型做自动解析，目前 SDK 支持的文件后缀名包括：
  + json
  + jsonl
  + csv
  + txt

用户也可以传入 `FormatType` 对象来手动指定数据集的文件类型

```python
from qianfan.dataset import Dataset
from qianfan.dataset.data_source import FormatType

ds = Dataset.load(
  data_file="path/to/dataset_file_without_suffix",
  file_format=FormatType.Json
)

print(ds.list())
```

<<<<<<< HEAD
#### 导出
=======
除了支持从本地文件导入数据集，SDK 还支持用户从文件夹中批量导入数据集。这种方式需要用户在导入时手动设置 `FormatType` 对象来指定需要读取的文件类型（默认为 txt），并手动维护将会被读取的文件的格式一致性。如果需要校验，可以设置 schema 参数。

文件夹导入会遍历目标文件夹下的所有文件和子文件夹

```python
from qianfan.dataset import Dataset
from qianfan.dataset.data_source import FormatType

ds = Dataset.load(
  data_file="path/to/folder",
  file_format=FormatType.Json,
)
print(ds.list())
```

### 导出
>>>>>>> cf0acfe9

和导入类似，用户可以通过 SDK 提供的 `save` 方法将数据集导出到本地文件中。

如果是从文件导入创建的数据集，直接执行 `ds.save()` 会将数据集数据覆盖写入到导入时的文件

用户可以传递 `data_file` 参数来指定导出到的文件路径，同时可以传递 `file_format` 参数来指定导出的格式

```python
from qianfan.dataset import Dataset
from qianfan.dataset.data_source import FormatType

ds = Dataset.load(
  data_file="path/to/dataset_file_without_suffix",
  file_format=FormatType.Json
)


ds.save(
  data_file="another/path/to/local_file",
  file_format=FormatType.Csv
)
```

<<<<<<< HEAD
#### 文件数据源
=======
`save` 方法同样支持用户传递文件夹路径，SDK 会自动为导出的文件进行命名，并且按照指定的格式导出（默认为 txt）

```python
from qianfan.dataset import Dataset
from qianfan.dataset.data_source import FormatType

ds = Dataset.load(
  data_file="path/to/dataset_file_without_suffix",
  file_format=FormatType.Json
)

ds.save(
  data_file="path/to/folder",
  file_format=FormatType.Csv
)
```

### 文件数据源
>>>>>>> cf0acfe9

除了在 `load` 中传递文件路径创建数据集，SDK 还支持通过文件数据源 `FileDataSource` 来创建数据集。

创建和使用文件数据源的方式如下所示：

```python
from qianfan.dataset import Dataset, FileDataSource

file_source = FileDataSource(path="local_file.json")
ds = Dataset.load(file_source)
```

`FileDataSource` 同样支持用户传递 `file_format` 自己手动指定文件类型

```python, FileDataSource, FormatType
file_source = FileDataSource(
  path="local_file",
  file_format=FormatType.Json
)
```

文件数据源同样可以作为 `save` 的参数，来指定导出的文件路径

```python
from qianfan.dataset import Dataset, FileDataSource
from qianfan.dataset.data_source import FormatType

file_source = FileDataSource(
  path="local_file",
  file_format=FormatType.Json
)

ds = Dataset.load(
  data_file="path/to/dataset_file_without_suffix",
  file_format=FormatType.Json
)

ds.save(file_source)
```

### 千帆平台

千帆 Python SDK 对接了千帆平台，让用户可以在本地对平台数据集进行处理

#### 导入

`Dataset`  对象封装的 `load ` 方法支持用户传入已经存在的千帆平台数据集版本 ID 以在本地创建一个数据集

```python
from qianfan.dataset import Dataset

ds_qianfan = Dataset.load(qianfan_dataset_id=42)
print(ds_qianfan.list())
```

此时 SDK 会将平台上的数据集缓存到当前工作目录中的  `.qianfan_dataset_cache` 文件夹中，免去重复创建带来的重复下载。缓存版本由 SDK 控制且保证最新，用户无需关注。

如果用户不想在创建 `Dataset`  时即进行缓存，可以设置 `is_download_to_local` 为 `False` ，此时用户可以在功能受限的情况下对数据集进行有限的操作

```python
from qianfan.dataset import Dataset

ds_qianfan = Dataset.load(qianfan_dataset_id=42, is_download_to_local=False)
print(ds_qianfan.list())
```

#### 导出

用户可以将数据集导出到千帆平台的数据集中，千帆 Python SDK 支持两种导出方式：

+ 一种导出方式是导出到一个全新的千帆平台数据集当中：填写 `save` 函数 `qianfan_dataset_create_args` 参数。该参数是一个字典，里面包含了用于创建千帆数据集所需的所有参数。

  主要的参数包括：
  + name: 千帆平台数据集名称
  + template_type: 千帆平台数据集模板类型
  + storage_type: 千帆平台数据集存储类型

```python
ds_qianfan.save(
  qianfan_dataset_create_args={
    "name": "example_name",
    "template_type": DataTemplateType.NonSortedConversation,
    "storage_type": DataStorageType.PublicBos
  }
)
```

+ 另一种导出方式是增量导出到已经存在的数据集当中：填写 `save` 函数的 `qianfan_dataset_id` 参数（和 `load` 方法一致）。如果是导出到原本导入的数据集，则可以忽略 `qianfan_dataset_id` 参数。

```python
ds_qianfan.save(qianfan_dataset_id=42)
# 如果是导出到原本导入的数据集，可以忽略该参数
ds_qianfan.save()
```

​		这种导出方式目前暂不支持导出到新数据集版本进行覆盖导出。若用户有覆盖导出的需求，请使用方式一。

#### 千帆数据源

和从文件系统导入一致，千帆 Python SDK 也同样内置了千帆数据源，用作数据集 `load` 或者 `save` 操作的入参。目前 SDK 支持用户在本地全新创建一个千帆数据源，代表在千帆平台上创建一个新的数据集组，默认包含一个数据集；或者在本地创建一个千帆数据源以代表平台上已经存在的数据集。

```python
from qianfan.dataset import DataTemplateType
from qianfan.dataset.data_source import QianfanDataSource

# 创建一个映射到已存在的数据集的千帆数据源
data_source = QianfanDataSource.get_existed_dataset(32591)

# 创建一个全新的数据源，同时在平台创建一个新的数据集组
data_source = QianfanDataSource.create_bare_dataset(
  "data_group_name", 
  DataTemplateType.NonSortedConversation
)
```

> 注意：如果将数据集 `save` 到千帆平台，请确认目的千帆平台数据集是使用个人 BOS 存储的数据集，SDK 不支持从本地保存数据到平台的公共 BOS 中。
> 如有相关需求，用户可以向 `save` 函数中传递 `sup_storage_id` `sup_storage_path` 和 `sup_storage_region` 参数，指定用作中间存储的私有 BOS 信息。使用的 BOS 必须是位于北京区域的 BOS 。

## 从 HuggingFace 数据集导入

用户如果想将已有的 HuggingFace 数据集转换到 SDK 的 `Dataset` 对象，只需要在 `load` 方法中的 `huggingface_dataset` 参数内传入 HuggingFace 数据集对象即可

```python
from datasets import load_dataset

from qianfan.dataset import Dataset

huggingface_ds = load_dataset(
    "cais/mmlu", "abstract_algebra", split="auxiliary_train"
)

qianfan_ds = Dataset.load(huggingface_dataset=huggingface_ds)
print(qianfan_ds.list())
```

### Python 对象

`Dataset` 类还提供了 `create_from_pyobj` 方法与 `create_from_pyarrow_table` 方法来创建一个新的本地数据集对象，分别使用 Python 的集合对象或者 `pyarrow.Table` 对象来创建数据集

```python
from pyarrow import Table
from qianfan.dataset import Dataset

ds_pyobj = Dataset.create_from_pyobj([{"column_name1": "column_data1"}])
ds_pyarrow_table = Dataset.create_from_pyarrow_table(Table.from_pandas(...))
```

### 包装与拆分

除此之外，当用户以 jsonl \ txt 格式导入类数组形式文件，或者导入的是千帆平台的数据集时，SDK 支持传入 `organize_data_as_group` 参数，来指定将数据集组织成 SDK 内部的二维表格形式。这种格式包含了分组信息。并且可以通过 `pack()` 与 `unpack()` 函数进行格式之间的互相转换。

```python
ds = Dataset.load(qianfan_dataset_id=42, organize_data_as_group=True)
```

设置 `organize_data_as_group=True` 或使用 `unpack()` 函数得到的千帆平台的数据集格式如下所示

| prompt | response | _group |
|--------|----------|--------|
| 12     | [["12"]] | 0      |
| 12     | [["12"]] | 0      |
| 34     | [["34"]] | 1      |

其中 `_group` 列表示数据集的分组信息。在这种格式下，用户可以更加方便的进行对行与列的处理。

不设置 `organize_data_as_group` 或使用 `pack()` 函数得到的展开后的实际格式如下所示

| _pack                                                                            |
|----------------------------------------------------------------------------------|
| [{"prompt": "12", "response": [["12"]]}, {"prompt": "12", "response": [["12"]]}] |
| [{"prompt": "34", "response": [["34"]]}]                                         |


但 SDK 在处理时会对上述格式进行封装与处理，最终在行的角度上屏蔽 `_pack` 列，展现给用户的数据形式是一个二维数组，而非二维表。如下所示：

| [{"prompt": "12", "response": [["12"]]}, {"prompt": "12", "response": [["12"]]}] |
|----------------------------------------------------------------------------------|
| [{"prompt": "34", "response": [["34"]]}]                                         |

## 数据集处理

在创建了 `Dataset` 对象后，用户可以使用千帆 Python SDK 的功能，对数据集进行简单的本地或在线处理。

### 数据集检视

#### 行

用户可以使用 `Dataset` 的 `list` 函数对数据集的行进行检视。`list` 的返回值是包含了行数据的列表，每条行数据是包含了列名与列数据的字典。`list` 函数可以接受的入参类型包括：

+ 整数：取数据集指定下标的行
+ `List[int]` 或 `Tuple[int]` ：取所有元素的下标的行
+ `slice` ：取该闭区间内的行

```python
from qianfan.dataset import Dataset

ds = Dataset.create_from_pyobj([
  {"column_name1": "column_data1"},
  {"column_name1": "column_data2"},
  {"column_name1": "column_data3"},
])

# 取下标行
print(ds.list(0))

# 取指定下标的行
print(ds.list([0, 2]))

# 取闭区间内的行
print(ds.list(slice(0, 1)))
```

除了调用 `list` 函数，用户还可以使用中括号来替代 `list` ，二者等价。因此上面的例子可以改写为：

```python
from qianfan.dataset import Dataset

ds = Dataset.create_from_pyobj([
  {"column_name1": "column_data1"},
  {"column_name1": "column_data2"},
  {"column_name1": "column_data3"},
])

# 取下标行
print(ds[0])

# 取指定下标的行
print(ds[[0, 2]])

# 取闭区间内的行
print(ds[slice(0, 1)])
```

#### 列

`Dataset` 同时也支持用户使用 `col_list` 对列进行检视。`col_list` 的返回值是一个字典，其中的键为列名，值为列元素。`col_list` 函数可以接受的入参类型包括：

+ 整数：取数据集指定下标的列
+ 字符串：取指定列名的列
+ `List[int]` ，`List[str]` ，`Tuple[int]` ，`Tuple[str]` ：取所有元素下标的列，或取所有指定列名的列

```python
from qianfan.dataset import Dataset

ds = Dataset.create_from_pyobj([{
  "column_name1": "column_data1",
  "column_name2": "column_data2",
  "column_name3": "column_data3",
}])

# 取下标列
print(ds.col_list(0))

# 取指定下标的列
print(ds.col_list([0, 2]))

# 取指定列名的列
print(ds.col_list(["column_name1", "column_name3"]))
```

如果用户使用的是列名字符串来查找列，那么上面的例子同样也可以使用 `[]` 来改写：

```python
from qianfan.dataset import Dataset

ds = Dataset.create_from_pyobj([{
  "column_name1": "column_data1",
  "column_name2": "column_data2",
  "column_name3": "column_data3",
}])

# 取指定列名的列
print(ds["column_name1"])

# 取指定列名列表的列
print(ds[["column_name1", "column_name3"]])
```

#### 千帆数据集预览

如果用来创建 `Dataset` 对象的源数据源是 `QianfanDataSource` 千帆数据源，且在 `load` 时或创建数据源时指定了 `is_download_to_local=False` ，则用户可以通过 `list` 函数或 `[]` 对云上数据集进行本地预览，而无需下载数据。此时返回的是包含云上数据实体的字典列表。可接受的入参类型包括：

+ 整数：取指定下标的实体
+ `slice` ：取左闭右开区间内的实体

```python
from qianfan.dataset import Dataset

ds_qianfan = Dataset.load(qianfan_dataset_id=42, is_download_to_local=False)

# 单独检视某一实体
print(ds_qianfan[0])

# 检视某一区间内的实体
print(ds_qianfan[slice(0, 2)])
```

### 数据集清洗

千帆 Python SDK 提供了简单的数据清洗能力，分为本地数据清洗与千帆平台的在线数据处理

#### 本地数据集清洗

在创建 `Dataset` 后，用户可以使用 `map` ，`filter` ，`append`，`insert` ，`delete` 等函数对行进行修改；也可以使用 `col_map` ，`col_filter` ，`col_append` ，`col_delete` 等函数对列进行修改。以上函数都支持链式调用。

```python
from qianfan.dataset import Dataset

ds = Dataset.create_from_pyobj([{
  "column_name1": "column_data1",
  "column_name2": "column_data2",
  "column_name3": "column_data3",
}])

ds = ds \
  .filter(lambda obj: obj["column_name1"] == "column_data1") \
  .filter(filter_func) \
  .filter(...) \
  .map(...) \
  .append(({
    "column_name1": "column_data1",
    "column_name2": "column_data2",
    "column_name3": "column_data3",
  }))
```

#### 特殊情况

如果用户导入的数据集是类似列表格式的数据，基本的处理单位按行计，即传递给 `map()` 和 `filter()` 回调的内容是一行所表示的列表，而不是包含 "列名: 列值" 的字典。

同样的， `list()` 的返回值也是包含了行列表的列表，而不是包含行字典的列表。

`insert()` 与 `append()` 接受传递二维列表 `List[List[Any]]` 做批量插入，或传入 `List[Any]` 以及 `Any` 插入单行。

#### 千帆平台的在线数据处理

如果用来创建 `Dataset` 对象的源数据源是 `QianfanDataSource` 千帆数据源，且在 `load` 时或创建数据源时指定了 `is_download_to_local=False` ，则用户可以通过 `Dataset` 对象的 `online_data_process` 接口，在千帆平台上发起一个数据清洗任务。`online_data_process` 需要传入清洗时使用的 `operator` 对象列表。具体定义可以在  `qianfan/dataset/data_operator.py` 中找到。一共存在四个大类的 `operator` ，分别对应千帆平台数据清洗时的四个阶段。每个大类下都有一个或多个具体的 `operator` 类可供使用。部分对象提供可选或必选参数进行填写。

```python
from qianfan.dataset import Dataset
from qianfan.dataset.data_operator import (
  RemoveInvisibleCharacter,
  FilterCheckNumberWords,
  DeduplicationSimhash,
  ReplaceEmails,
)

ds_qianfan = Dataset.load(qianfan_dataset_id=42, is_download_to_local=False)

ds_qianfan.online_data_process([
  RemoveInvisibleCharacter(),
  FilterCheckNumberWords(number_words_max_cutoff=1024),
  DeduplicationSimhash(distance=5),
  ReplaceEmails()
])
```

### 数据集校验

为了方便用户对数据集的格式以及内容进行校验，千帆 Python SDK 内提供了 `Schema` 类用于数据集格式与内容的校验，同时提供了针对千帆平台部分数据集类型的 `Schema` 实现。用户可以在 `load` 或者 `save` 时指定 `schema` 参数，传入一个 `Schema` 类的对象，以在不同的阶段对数据集进行校验；也可以单独创建一个 `Schema` 对象，调用 `validate` 方法对数据集进行校验

```python
from qianfan.dataset import Dataset
from qianfan.dataset.schema import QianfanNonSortedConversation

schema = QianfanNonSortedConversation()

# 在 load 时使用
ds_qianfan = Dataset.load(qianfan_dataset_id=42, schema=schema)

# 在 save 时使用
# 如果在 load 时就已经传入了 schema ，
# 则默认使用 load 的 schema 进行校验
# 额外传入则会覆盖原有的 schema，
# 使用新的 schema 进行校验
ds_qianfan.save(schema=schema)

# 单独使用
schema.validate(ds_qianfan)
```

### 自行编写校验规则

用户可以编写派生自 `Schema` 的子类，实现自己的校验逻辑

```python
from qianfan.dataset import Table
from qianfan.dataset.schema import Schema

class YourSchema(Schema):
  def validate(self, table: Table) -> bool:
    ...
```
<|MERGE_RESOLUTION|>--- conflicted
+++ resolved
@@ -148,9 +148,6 @@
 print(ds.list())
 ```
 
-<<<<<<< HEAD
-#### 导出
-=======
 除了支持从本地文件导入数据集，SDK 还支持用户从文件夹中批量导入数据集。这种方式需要用户在导入时手动设置 `FormatType` 对象来指定需要读取的文件类型（默认为 txt），并手动维护将会被读取的文件的格式一致性。如果需要校验，可以设置 schema 参数。
 
 文件夹导入会遍历目标文件夹下的所有文件和子文件夹
@@ -166,8 +163,7 @@
 print(ds.list())
 ```
 
-### 导出
->>>>>>> cf0acfe9
+#### 导出
 
 和导入类似，用户可以通过 SDK 提供的 `save` 方法将数据集导出到本地文件中。
 
@@ -191,9 +187,6 @@
 )
 ```
 
-<<<<<<< HEAD
-#### 文件数据源
-=======
 `save` 方法同样支持用户传递文件夹路径，SDK 会自动为导出的文件进行命名，并且按照指定的格式导出（默认为 txt）
 
 ```python
@@ -211,8 +204,7 @@
 )
 ```
 
-### 文件数据源
->>>>>>> cf0acfe9
+#### 文件数据源
 
 除了在 `load` 中传递文件路径创建数据集，SDK 还支持通过文件数据源 `FileDataSource` 来创建数据集。
 
