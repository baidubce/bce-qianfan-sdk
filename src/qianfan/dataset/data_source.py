# Copyright (c) 2023 Baidu, Inc. All Rights Reserved.
#
# Licensed under the Apache License, Version 2.0 (the "License");
# you may not use this file except in compliance with the License.
# You may obtain a copy of the License at
#
#     http://www.apache.org/licenses/LICENSE-2.0
#
# Unless required by applicable law or agreed to in writing, software
# distributed under the License is distributed on an "AS IS" BASIS,
# WITHOUT WARRANTIES OR CONDITIONS OF ANY KIND, either express or implied.
# See the License for the specific language governing permissions and
# limitations under the License.
"""
data source which is related to download/upload
"""
import json
import os.path
import uuid
import zipfile
from abc import ABC, abstractmethod
from typing import Any, Dict, List, Optional, Tuple, Union

import dateutil.parser

from qianfan.config import encoding, get_config
from qianfan.dataset.consts import QianfanDatasetLocalCacheDir
from qianfan.dataset.data_source_utils import (
    FormatType,
    _check_data_and_zip_file_valid,
    _check_is_any_data_existed_in_dataset,
    _create_export_data_task_and_wait_for_success,
    _create_import_data_task_and_wait_for_success,
    _create_release_data_task_and_wait_for_success,
    _datetime_parse_hook,
    _download_file_from_url_streamly,
    _get_data_format_from_template_type,
    _get_latest_export_record,
    _get_qianfan_dataset_type_tuple,
    _read_all_file_content_in_an_folder,
    _read_all_file_from_zip,
)
from qianfan.errors import FileSizeOverflow, QianfanRequestError
from qianfan.resources.console.consts import (
    DataProjectType,
    DataSetType,
    DataSourceType,
    DataStorageType,
    DataTemplateType,
)
from qianfan.resources.console.data import Data
from qianfan.utils.bos_uploader import (
    BosHelper,
    generate_bos_file_path,
)
from qianfan.utils.logging import log_debug, log_error, log_info, log_warn
from qianfan.utils.pydantic import BaseModel, Field, root_validator


class DataSource(ABC):
    """basic data source class"""

    @abstractmethod
    def save(self, data: str, **kwargs: Any) -> bool:
        """
        Export the data to the data source
        and return
        whether the import was successful or failed

        Args:
            data (str): data need to be saved
            **kwargs (Any): optional arguments

        Returns:
            bool: is saving successful
        """

    @abstractmethod
    async def asave(self, data: str, **kwargs: Any) -> bool:
        """
        Asynchronously export the data to the data source
        and return
        whether the import was successful or failed

        Args:
            data (str): data need to be saved
            **kwargs (Any): optional arguments

        Returns:
            bool: is saving successful
        """

    @abstractmethod
    def fetch(self, **kwargs: Any) -> Union[str, List[str]]:
        """
        Fetch data from source

        Args:
            **kwargs (Any): optional arguments

        Returns:
            Union[str, List[str]]: content retrieved from data source
        """

    @abstractmethod
    async def afetch(self, **kwargs: Any) -> Union[str, List[str]]:
        """
        Asynchronously fetch data from source

        Args:
            **kwargs (Any): optional arguments

        Returns:
            Union[str, List[str]]: content retrieved from data source
        """

    @abstractmethod
    def format_type(self) -> FormatType:
        """
        Get format type binding to source

        Returns:
            FormatType: format type binding to source
        """

    @abstractmethod
    def set_format_type(self, format_type: FormatType) -> None:
        """
        Set format type binding to source

        Args:
            format_type (FormatType): format type binding to source
        """


class FileDataSource(DataSource, BaseModel):
    """file data source"""

    path: str
    file_format: Optional[FormatType] = Field(default=None)
    save_as_folder: bool = Field(default=False)

    def save(self, data: Union[str, List[str]], **kwargs: Any) -> bool:
        """
        Write data to file。

        Args:
            data (Union[str, List[str]]): data waiting to be written。
            **kwargs (Any): optional arguments。

        Returns:
            bool: has data been written successfully
        """
        if isinstance(data, str):
            if os.path.isdir(self.path):
                file_path = os.path.join(
                    self.path, f"data_{uuid.uuid4()}.{self.format_type().value}"
                )
            else:
                file_path = self.path
            with open(file_path, mode="w", encoding=encoding()) as file:
                file.write(data)
            return True
        else:
            os.makedirs(self.path)
            for index in range(len(data)):
                entry = data[index]
                with open(
                    os.path.join(
                        self.path, f"entry_{index}.{self.format_type().value}"
                    ),
                    mode="w",
                    encoding=encoding(),
                ) as file:
                    file.write(entry)
            return True

    async def asave(self, data: Union[str, List[str]], **kwargs: Any) -> bool:
        """
        Asynchronously Write data to file。
        Not available currently

        Args:
            data (Union[str, List[str]]): data waiting to be written。
            **kwargs (Any): optional arguments。

        Returns:
            bool: has data been written successfully
        """
        raise NotImplementedError()

    def fetch(self, **kwargs: Any) -> Union[str, List[str]]:
        """
        Read data from file.

        Args:
            **kwargs (Any): Arbitrary keyword arguments.

        Returns:
            Union[str, List[str]]:
                String or list of string containing the data read from the file.
        """
        # 检查文件是否存在且非目录
        assert self.file_format
        read_from_zip = zipfile.is_zipfile(self.path)

        if not os.path.exists(self.path):
            raise ValueError("file path not found")
        if os.path.isdir(self.path):
            return _read_all_file_content_in_an_folder(self.path, self.file_format)
        elif read_from_zip:
            return _read_all_file_from_zip(self.path, self.file_format)
        else:
            with open(self.path, mode="r", encoding=encoding()) as file:
                return file.read().strip("\n")

    async def afetch(self, **kwargs: Any) -> Union[str, List[str]]:
        """
        Asynchronously Read data from file.
        Not available currently

        Args:
            **kwargs (Any): Arbitrary keyword arguments.

        Returns:
            Union[str, List[str]]:
                String or list of string containing the data read from the file.
        """
        raise NotImplementedError()

    def format_type(self) -> FormatType:
        """
        Get format type binding to source

        Returns:
            FormatType: format type binding to source
        """
        assert self.file_format
        return self.file_format

    def set_format_type(self, format_type: FormatType) -> None:
        """
        Set format type binding to source

        Args:
            format_type (FormatType): format type binding to source
        """
        self.file_format = format_type

    @root_validator
    def _format_check(cls, values: Dict[str, Any]) -> Dict[str, Any]:
        if values["file_format"]:
            return values

        path = values["path"]

        try:
            index = path.rfind(".")
            # 读文件夹或查询不到或读 zip 包的情况下默认使用纯文本格式
            if os.path.isdir(path) or index == -1 or path[index + 1 :] == "zip":
                log_warn(f"use default format type {FormatType.Text}")
                values["file_format"] = FormatType.Text
                return values
            suffix = path[index + 1 :]
            for t in FormatType:
                if t.value == suffix:
                    values["file_format"] = t
                    log_info(f"use format type {t}")
                    return values
            raise ValueError(f"cannot match proper format type for {suffix}")
        except Exception as e:
            log_error(str(e))
            raise e


# 千帆平台的数据源
class QianfanDataSource(DataSource, BaseModel):
    """Qianfan data source"""

    id: str
    group_id: str
    name: str
    set_type: DataSetType
    project_type: DataProjectType
    template_type: DataTemplateType
    version: int
    storage_type: DataStorageType
    storage_id: str
    storage_path: str
    storage_raw_path: Optional[str] = Field(default=None)
    storage_name: str
    storage_region: Optional[str] = Field(default=None)
    info: Dict[str, Any] = Field(default={})
    # 开关控制是否需要下载到本地进行后续处理。
    # 如果不需要，则创建一个千帆平台对应数据集的代理对象。
    download_when_init: bool = Field(default=False)
    data_format_type: FormatType
    old_dataset_id: Optional[int] = None

    ak: Optional[str] = None
    sk: Optional[str] = None

    def _get_transmission_bos_info(
        self,
        sup_storage_id: str = "",
        sup_storage_path: str = "",
        sup_storage_region: str = "",
    ) -> Tuple[str, str, str]:
        if sup_storage_id and sup_storage_path and sup_storage_region:
            storage_id = sup_storage_id
            storage_path = sup_storage_path
            storage_region = sup_storage_region
        elif self.storage_type == DataStorageType.PrivateBos:
            storage_id = self.storage_id

            assert self.storage_raw_path
            storage_path = self.storage_raw_path

            assert self.storage_region
            storage_region = self.storage_region
        elif self.storage_type == DataStorageType.PublicBos:
            err_msg = "don't support upload dataset to dataset which use platform bos"
            log_error(err_msg)
            raise NotImplementedError()
        else:
            err_msg = "can't get storage info for uploading to qianfan"
            log_error(err_msg)
            raise ValueError(err_msg)

        # 此 path 必须以 / 结尾，为了防止用户没有加上，这里特判
        if storage_path[-1] != "/":
            storage_path += "/"

        return storage_id, storage_path, storage_region

    def _get_console_ak_and_sk(self) -> Tuple[str, str]:
        ak = self.ak if self.ak else get_config().ACCESS_KEY
        sk = self.sk if self.sk else get_config().SECRET_KEY
        if not ak:
            err_msg = "no ak was provided"
            log_error(err_msg)
            raise ValueError(log_error)
        if not sk:
            err_msg = "no sk was provided"
            log_error(err_msg)
            raise ValueError(err_msg)

        return ak, sk

    def save(
        self,
        data: Optional[str] = None,
        zip_file_path: Optional[str] = None,
        is_annotated: bool = False,
        does_release: bool = False,
        sup_storage_id: str = "",
        sup_storage_path: str = "",
        sup_storage_region: str = "",
        **kwargs: Any,
    ) -> bool:
        """
        Write data to qianfan
        Currently only support to write to
        user BOS storage

         Args:
            data (str): data waiting to be uploaded. Default to None
            zip_file_path (Optional[str]):
                zip file path which contains data files, default to None.
            is_annotated (bool): has data been annotated, default to False
            does_release (bool):
                does release dataset
                after saving successfully,
                default to False
            sup_storage_id (Optional[str]):
                bos bucket name used for uploading,
                we recommend to use this parameter
                when your destination dataset on qianfan
                is stored in public BOS.
                Default to empty str
            sup_storage_path (Optional[str]):
                bos bucket file path used for uploading,
                we recommend to use this parameter
                when your destination dataset on qianfan
                is stored in public BOS.
                Default to empty str
            sup_storage_region (Optional[str]):
                bos bucket region used for uploading,
                we recommend to use this parameter
                when your destination dataset on qianfan
                is stored in public BOS.
                Default to empty str
            **kwargs (Any): optional arguments。

        Returns:
            bool: has data been uploaded successfully
        """
        _check_data_and_zip_file_valid(data, zip_file_path)

        storage_id, storage_path, storage_region = self._get_transmission_bos_info(
            sup_storage_id, sup_storage_path, sup_storage_region
        )
        ak, sk = self._get_console_ak_and_sk()

        if not zip_file_path:
            suffix = "jsonl" if self.format_type() != FormatType.Text else "txt"
            file_path = f"{storage_path}data_{uuid.uuid4()}.{suffix}"
        else:
            file_path = f"{storage_path}{os.path.split(zip_file_path)[-1]}"

        log_info("start to upload data to user BOS")
        log_debug(
            f"bucket path: {file_path} bucket name: {storage_id} bos region:"
            f" {storage_region}"
        )

        bos_helper = BosHelper(storage_region, ak, sk)

        if data:
            log_info("upload dataset as string")
            bos_helper.upload_content_to_bos(data, file_path, storage_id)
        elif zip_file_path:
            log_info("upload dataset as zip")
            bos_helper.upload_file_to_bos(zip_file_path, file_path, storage_id)
        else:
            err_msg = "unexpected conditional branch error when upload dataset to bos"
            log_error(err_msg)
            raise Exception(err_msg)

        log_info("uploading data to user BOS finished")

        if not zip_file_path:
            complete_file_path = generate_bos_file_path(storage_id, file_path)
            if not _create_import_data_task_and_wait_for_success(
                self.id, is_annotated, complete_file_path
            ):
                log_warn("import data from bos file failed")
                return False
        else:
            shared_str = bos_helper.get_bos_file_shared_url(file_path, storage_id)
            log_info(f"get shared file url: {shared_str}")
            if not _create_import_data_task_and_wait_for_success(
                self.id, is_annotated, shared_str, DataSourceType.SharedZipUrl
            ):
                log_warn("import data from shared zip url failed")
                return False

        if does_release:
            log_info("release after saving starts")
            return self.release_dataset(**kwargs)

        return True

    async def asave(self, data: str, is_annotated: bool = False, **kwargs: Any) -> bool:
        """
        Asynchronously write data to qianfan
        currently only support to write to
        user BOS storage

        Not available currently

         Args:
            data (str): data waiting to be uploaded。
            is_annotated (bool): has data been annotated
            **kwargs (Any): optional arguments。

        Returns:
            bool: has data been uploaded successfully
        """
        raise NotImplementedError()

    def _fetch_data_from_remote(self, zip_file_path: str, **kwargs: Any) -> Dict:
        """从远端发起数据导出任务，并且将导出的数据集保存在本地缓存文件中"""
        parser = dateutil.parser.parser()

        info = Data.get_dataset_info(self.id, **kwargs)["result"]["versionInfo"]
        log_info(f"get dataset info succeeded for dataset id {self.id}")
        # 如果用户没有导出过，或者最新一次的导出记录晚于更新时间，则重新导出数据集
        if (
            info["exportRecordCount"] == 0
            or parser.parse(info["modifyTime"])
            > _get_latest_export_record(self.id, **kwargs)[1]
        ):
            _create_export_data_task_and_wait_for_success(self.id, **kwargs)

        newest_record = _get_latest_export_record(self.id, **kwargs)[0]
        download_url = newest_record["downloadUrl"]

        # 流式下载到本地文件中
        _download_file_from_url_streamly(download_url, zip_file_path)

        log_info(f"download dataset zip to {zip_file_path} succeeded")
        return newest_record

    def _save_remote_into_file(
        self, content_path: str, bin_path: str, info_path: str, **kwargs: Any
    ) -> None:
        """将数据集从远端保存到本地"""
        info = self._fetch_data_from_remote(bin_path, **kwargs)
        with zipfile.ZipFile(bin_path) as zip_f:
            og_file_size: int = 0
            for file_info in zip_f.infolist():
                og_file_size += file_info.file_size

            # 检查下载下来的文件大小
            # 如果超过限制，则报错
            if og_file_size >= get_config().EXPORT_FILE_SIZE_LIMIT:
                error = FileSizeOverflow(
                    f"dataset file size is too big to unzip: {og_file_size}"
                )
                log_error(str(error))
                raise error

            # 解压到本地
            zip_f.extractall(content_path)

        log_info(f"unzip dataset to path {content_path} successfully")
        with open(info_path, mode="w", encoding=encoding()) as f:
            f.write(json.dumps(info))

        log_info(f"write dataset info to path {info_path} successfully")

    def _get_and_update_dataset_cache(self, **kwargs: Any) -> Union[str, List[str]]:
        """从本地缓存中获取数据集，并且更新或者下载数据集"""

        # 检查目录，如果不存在目录则创建
        cache_dir = os.path.join(
            QianfanDatasetLocalCacheDir,
            str(self.group_id),
            str(self.id),
            str(self.version),
        )
        if not os.path.exists(cache_dir) or not os.path.isdir(cache_dir):
            os.makedirs(cache_dir)

        info_path = os.path.join(cache_dir, "info.json")
        bin_path = os.path.join(cache_dir, "bin.zip")
        content_path = os.path.join(cache_dir, "content")

        # 如果不存在缓存文件，则创建缓存文件
        if not os.path.exists(info_path) or not os.path.exists(content_path):
            log_info("no cache was found, download cache")
            self._save_remote_into_file(content_path, bin_path, info_path, **kwargs)

        # 尝试从本地缓存中读取数据
        try:
            with open(info_path, mode="r", encoding=encoding()) as f:
                dataset_info = json.load(f, object_hook=_datetime_parse_hook)

            # 获取最新的数据集信息
            qianfan_resp = Data.get_dataset_info(self.id, **kwargs)["result"][
                "versionInfo"
            ]

            # 并且判断数据集缓存是否有效
            parser = dateutil.parser.parser()
            if parser.parse(qianfan_resp["modifyTime"]) > parser.parse(
                dataset_info["finishTime"]
            ):
                # 如果无效，更新缓存
                log_info("dataset cache is outdated, update cache")
                self._save_remote_into_file(content_path, bin_path, info_path, **kwargs)
        except Exception as e:
            # 如果异常，则抛出，日后看下怎么加兜底逻辑
            log_error(f"an error occurred in fetch cache: {str(e)}")
            raise

        if os.path.isfile(content_path):
            with open(content_path, mode="r", encoding=encoding()) as f:
                self.download_when_init = True
                return f.read()

        else:
<<<<<<< HEAD
=======
            ret_list: List[str] = []
            for root, dirs, files in os.walk(content_path):
                for file_name in files:
                    file_path = os.path.join(root, file_name)
                    with open(file_path, mode="r", encoding=encoding()) as f:
                        ret_list.append(f.read())

>>>>>>> bffb2c9a
            self.download_when_init = True
            return _read_all_file_content_in_an_folder(content_path, self.format_type())

    def fetch(self, **kwargs: Any) -> Union[str, List[str]]:
        """
        Read data from qianfan or local cache。

        Args:
            **kwargs (Any): Arbitrary keyword arguments.

        Returns:
            Union[str, List[str]]: content retrieved from data source
        """
        if self.ak and self.sk:
            kwargs["ak"] = self.ak
            kwargs["sk"] = self.sk
        if not _check_is_any_data_existed_in_dataset(self.id, **kwargs):
            error = LookupError("no data exists in dataset")
            log_error(str(error))
            raise error

        return self._get_and_update_dataset_cache(**kwargs)

    async def afetch(self, **kwargs: Any) -> Union[str, List[str]]:
        """
        Asynchronously read data from qianfan or local cache。
        Not available currently

        Args:
            **kwargs (Any): Arbitrary keyword arguments.

        Returns:
            Union[str, List[str]]: content retrieved from data source
        """
        raise NotImplementedError()

    def format_type(self) -> FormatType:
        """
        Get format type binding to qianfan data source

        Returns:
            FormatType: format type binding to qianfan data source
        """
        assert self.data_format_type
        return self.data_format_type

    def set_format_type(self, format_type: FormatType) -> None:
        """
        Set format type binding to qianfan data source
        Not available

        TextOnly -> Jsonl
        MultiModel -> Json
        """
        # 不支持设置，和数据集类型绑定
        # 文本都是 jsonl
        # 文生图都是 json
        raise NotImplementedError()

    @classmethod
    def _create_bare_dataset(
        cls,
        name: str,
        template_type: DataTemplateType,
        storage_type: DataStorageType = DataStorageType.PublicBos,
        storage_id: Optional[str] = None,
        storage_path: Optional[str] = None,
        addition_info: Optional[Dict[str, Any]] = None,
        ak: Optional[str] = None,
        sk: Optional[str] = None,
        **kwargs: Any,
    ) -> "QianfanDataSource":
        log_info("start to create dataset on qianfan")
        project_type, set_type = _get_qianfan_dataset_type_tuple(template_type)

        # 发起创建数据集的请求
        qianfan_resp = Data.create_bare_dataset(
            name,
            set_type,
            project_type,
            template_type,
            storage_type,
            storage_id,
            storage_path,
            ak=ak,
            sk=sk,
            **kwargs,
        )["result"]

        log_debug(f"create qianfan dataset response: {qianfan_resp}")
        log_info("create dataset on qianfan successfully")
        # 构造对象
        source = cls(
            id=qianfan_resp["datasetId"],
            group_id=qianfan_resp["groupPK"],
            name=name,
            version=qianfan_resp["versionId"],
            set_type=set_type,
            project_type=project_type,
            template_type=template_type,
            storage_type=storage_type,
            storage_id=qianfan_resp["storageInfo"]["storageId"],
            storage_path=qianfan_resp["storageInfo"]["storagePath"],
            storage_name=qianfan_resp["storageInfo"]["storageName"],
            info=(
                {**qianfan_resp, **addition_info} if addition_info else {**qianfan_resp}
            ),
            data_format_type=_get_data_format_from_template_type(template_type),
            old_dataset_id=qianfan_resp.get("id"),
            ak=ak,
            sk=sk,
        )

        # 如果是私有的 BOS，还需要额外填充返回的 region 信息
        if storage_type == DataStorageType.PrivateBos:
            source.storage_region = qianfan_resp["storageInfo"]["region"]
            source.storage_raw_path = qianfan_resp["storageInfo"]["rawStoragePath"]

        return source

    @classmethod
    def create_bare_dataset(
        cls,
        name: str,
        template_type: DataTemplateType,
        storage_type: DataStorageType = DataStorageType.PublicBos,
        storage_id: Optional[str] = None,
        storage_path: Optional[str] = None,
        addition_info: Optional[Dict[str, Any]] = None,
        ak: Optional[str] = None,
        sk: Optional[str] = None,
        **kwargs: Any,
    ) -> "QianfanDataSource":
        """
        create bare dataset on qianfan as data source, which is empty
        Args:
            name (str): dataset name you want
            template_type (DataTemplateType): template type applying to data set
            storage_type (Optional[DataStorageType]):
                data storage type used to store your data, default to PublicBos
            storage_id (Optional[str]): private BOS bucket name，
                needed when storage_type is PrivateBos, default to None
            storage_path (Optional[str]): private BOS file path，
                needed when storage_type is PrivateBos, default to None
            addition_info (Optional[Dict[str, Any]]):
                additional info you want to have，default to None
            ak (Optional[str]):
                console ak related to your dataset and bos，default to None
            sk (Optional[str]):
                console sk related to your dataset and bos，default to None
            kwargs (Any): other arguments

        Returns:
            QianfanDataSource: A datasource represents your dataset on Qianfan
        """

        if storage_type == DataStorageType.PrivateBos and not (
            storage_id and storage_path
        ):
            error = ValueError("storage_id or storage_path missing")
            log_error(str(error))
            raise error

        return cls._create_bare_dataset(
            name,
            template_type,
            storage_type,
            storage_id,
            storage_path,
            addition_info,
            ak,
            sk,
            **kwargs,
        )

    @classmethod
    def create_from_bos_file(
        cls,
        name: str,
        template_type: DataTemplateType,
        storage_id: str,
        storage_path: str,
        file_name: str,
        is_data_annotated: bool,
        storage_type: DataStorageType = DataStorageType.PrivateBos,
        addition_info: Optional[Dict[str, Any]] = None,
        ak: Optional[str] = None,
        sk: Optional[str] = None,
        is_download_to_local: bool = True,
        **kwargs: Any,
    ) -> "QianfanDataSource":
        """
        create a dataset on qianfan as data source,
        which will import data from specific bos
        Args:
            name (str): dataset name you want
            template_type (DataTemplateType): template type applying to data set
            storage_id (str): private BOS bucket name
            storage_path (str): private BOS file path
            file_name (str): file need to upload
            is_data_annotated (bool): is data in bos annotated
            storage_type (Optional[DataStorageType]):
                data storage type used to store your data, default to PrivateBos
            addition_info (Optional[Dict[str, Any]]):
                additional info you want to have，default to None
            ak (Optional[str]):
                console ak related to your dataset and bos，default to None
            sk (Optional[str]):
                console sk related to your dataset and bos，default to None
            is_download_to_local (bool):
                does dataset download file when initialize object，default to True
            kwargs (Any): other arguments

        Returns:
            QianfanDataSource: A datasource represents your dataset on Qianfan
        """

        log_info("start to create dataset on qianfan from bos")
        storage_info_for_create: Dict[str, Any] = {}

        if storage_type == DataStorageType.PrivateBos:
            storage_info_for_create = {
                "storage_id": storage_id,
                "storage_path": storage_path,
            }

        log_debug(f"storage_info: {storage_info_for_create}")
        log_info("start to create bare dataset")

        source = cls._create_bare_dataset(
            name,
            template_type,
            storage_type,
            addition_info=addition_info,
            ak=ak,
            sk=sk,
            **storage_info_for_create,
            **kwargs,
        )

        log_info("start to import data in bos")
        if not _create_import_data_task_and_wait_for_success(
            source.id, is_data_annotated, f"{storage_id}{storage_path}{file_name}"
        ):
            err_msg = "failed to create dataset from bos file"
            log_error(err_msg)
            raise QianfanRequestError(err_msg)

        if is_download_to_local:
            log_info("start to fetch dataset cache because is_download_to_local is set")
            source.fetch(**kwargs)

        return source

    @classmethod
    def get_existed_dataset(
        cls,
        dataset_id: str,
        is_download_to_local: bool = True,
        ak: Optional[str] = None,
        sk: Optional[str] = None,
        **kwargs: Any,
    ) -> "QianfanDataSource":
        """
        Load a dataset from qianfan as data source

        Args:
            dataset_id (str): dataset id on Qianfan, show as "数据集版本 ID"
            is_download_to_local (bool):
                does dataset download file when initialize object，default to True
            ak (Optional[str]):
                console ak related to your dataset and bos，default to None
            sk (Optional[str]):
                console sk related to your dataset and bos，default to None
            kwargs (Any): other arguments

        Returns:
            QianfanDataSource: A datasource represents your dataset on Qianfan
        """

        # 获取数据集信息
        qianfan_resp = Data.get_dataset_info(dataset_id, ak=ak, sk=sk, **kwargs)[
            "result"
        ]

        # 校验和推断各类对象

        set_type = DataSetType(qianfan_resp["versionInfo"]["dataType"])
        if not set_type:
            error = ValueError(
                f'qianfan set type {qianfan_resp["versionInfo"]["dataType"]} not found'
            )
            log_error(str(error))
            raise error

        project_type = DataProjectType(qianfan_resp["versionInfo"]["projectType"])
        if not project_type:
            error = ValueError(
                f'qianfan project type {qianfan_resp["versionInfo"]["projectType"]} not'
                " found"
            )
            log_error(str(error))
            raise error

        template_type = DataTemplateType(qianfan_resp["versionInfo"]["templateType"])
        if not template_type:
            error = ValueError(
                "qianfan template type"
                f" {qianfan_resp['versionInfo']['templateType']} not found"
            )
            log_error(str(error))
            raise error

        storage_type = DataStorageType(qianfan_resp["versionInfo"]["storageType"])
        if not storage_type:
            error = ValueError(
                f'qianfan storage type {qianfan_resp["versionInfo"]["storageType"]} not'
                " found"
            )
            log_error(str(error))
            raise error

        # 创建对象
        dataset = cls(
            id=qianfan_resp["versionInfo"]["datasetPK"],
            group_id=qianfan_resp["groupPK"],
            name=qianfan_resp["name"],
            version=qianfan_resp["versionInfo"]["versionId"],
            set_type=set_type,
            project_type=project_type,
            template_type=template_type,
            storage_type=storage_type,
            storage_id=qianfan_resp["versionInfo"]["storage"]["storageId"],
            storage_path=qianfan_resp["versionInfo"]["storage"]["storagePath"],
            storage_raw_path=qianfan_resp["versionInfo"]["storage"]["rawStoragePath"],
            storage_name=qianfan_resp["versionInfo"]["storage"]["storageName"],
            storage_region=qianfan_resp["versionInfo"]["storage"]["region"],
            download_when_init=is_download_to_local,
            info={**qianfan_resp},
            data_format_type=_get_data_format_from_template_type(template_type),
            old_dataset_id=qianfan_resp["versionInfo"].get("datasetId"),
            ak=ak,
            sk=sk,
        )

        if is_download_to_local:
            log_info("start to fetch dataset cache because is_download_to_local is set")
            dataset.fetch(**kwargs)

        return dataset

    def release_dataset(self, **kwargs: Any) -> bool:
        """
        make a dataset released

        Returns:
            bool: Whether releasing succeeded
        """
        return _create_release_data_task_and_wait_for_success(self.id, **kwargs)


class BosDataSource(DataSource, BaseModel):
    """Bos Data Source"""

    region: str
    bucket: str
    bos_file_path: str
    file_format: Optional[FormatType] = Field(default=None)
    ak: Optional[str] = Field(default=None)
    sk: Optional[str] = Field(default=None)

    def save(
        self,
        data: Optional[str] = None,
        zip_file_path: Optional[str] = None,
        should_overwrite_existed_file: bool = False,
        **kwargs: Any,
    ) -> bool:
        """
        Export the data to specific bos storage
        and return
        whether the import was successful or failed

        Args:
            data (Optional[str]):
                data need to be saved, default to None
            zip_file_path (Optional[str]):
                path of your zip file, default to None
            should_overwrite_existed_file (bool):
                should bos data source overwrite existed file when save data,
                default to False
            **kwargs (Any):
                optional arguments

        Returns:
            bool: is saving successful
        """
        assert self.ak
        assert self.sk
        assert self.file_format

        bos_helper = BosHelper(self.region, self.ak, self.sk)

        _check_data_and_zip_file_valid(data, zip_file_path)

        if data:
            final_bos_file_path = self.bos_file_path
            log_info(
                f"ready to fetch a file from bos path: {final_bos_file_path} in bucket"
                f" {self.bucket}"
            )
        else:
            final_bos_file_path = self.bos_file_path.replace(
                f".{self.file_format.value}", ".zip"
            )
            log_info(
                f"ready to fetch a zip file from bos path: {final_bos_file_path} in"
                f" bucket {self.bucket}"
            )

        if not should_overwrite_existed_file:
            file_existed = bos_helper.check_if_file_existed_on_bos(
                self.bucket, final_bos_file_path
            )

            if file_existed:
                err_msg = (
                    f"{final_bos_file_path} existed and argument"
                    " 'should_overwrite_existed_file' is False"
                )
                log_error(err_msg)
                raise ValueError(err_msg)

        if should_overwrite_existed_file:
            log_info(
                f"try to delete original bos file {final_bos_file_path} for overwrite"
            )
            bos_helper.delete_bos_file_anyway(self.bucket, final_bos_file_path)

        try:
            if data:
                log_info("fetch file content directly from bos file")
                bos_helper.upload_content_to_bos(data, final_bos_file_path, self.bucket)
            elif zip_file_path:
                log_info("start to fetch zip file from bos")
                bos_helper.upload_file_to_bos(
                    zip_file_path, final_bos_file_path, self.bucket
                )
        except Exception as e:
            err_msg = (
                "an error occurred during upload data to bos with path"
                f" {final_bos_file_path} of bucket {self.bucket} in region"
                f" {self.region}: {str(e)}"
            )
            log_error(err_msg)
            raise e

        return True

    async def asave(self, data: str, **kwargs: Any) -> bool:
        """
        Asynchronously export the data to specific bos storage
        and return
        whether the import was successful or failed
        Not available currently

        Args:
            data (str): data need to be saved
            **kwargs (Any): optional arguments

        Returns:
            bool: is saving successful
        """
        raise NotImplementedError()

    def _get_specific_cache_path(self) -> str:
        cache_path = os.path.join(
            QianfanDatasetLocalCacheDir, self.region, self.bucket, self.bos_file_path
        )
        if not os.path.exists(cache_path):
            os.makedirs(cache_path)

        return cache_path

    def _check_bos_file_cache(self, bos_helper: BosHelper) -> bool:
        cache_path = self._get_specific_cache_path()

        meta_info_path = os.path.join(cache_path, "info.json")
        if not os.path.exists(meta_info_path):
            return False

        with open(meta_info_path, mode="r", encoding="utf-8") as f:
            cache_meta_info = json.loads(f.read())

        if "last_modified" not in cache_meta_info:
            return False

        parser = dateutil.parser.parser()
        cache_last_modified_time = parser.parse(cache_meta_info["last_modified"])

        new_meta_info = bos_helper.get_metadata(self.bucket, self.bos_file_path)
        new_last_modified_time = parser.parse(new_meta_info["last_modified"])

        return cache_last_modified_time >= new_last_modified_time

    def _update_file_cache(self, bos_helper: BosHelper) -> None:
        cache_path = self._get_specific_cache_path()
        cache_content_path = os.path.join(cache_path, "content")
        cache_meta_info_path = os.path.join(cache_path, "info.json")

        bos_helper.get_object_as_file(
            self.bucket, self.bos_file_path, cache_content_path
        )

        meta_info_obj = bos_helper.get_metadata(self.bucket, self.bos_file_path)
        with open(cache_meta_info_path, mode="w", encoding="utf-8") as f:
            f.write(json.dumps(meta_info_obj, ensure_ascii=False))

        return

    def _read_from_cache(self, is_read_from_zip: bool) -> Union[List[str], str]:
        cache_path = self._get_specific_cache_path()
        cache_content_path = os.path.join(cache_path, "content")

        if is_read_from_zip:
            return _read_all_file_from_zip(cache_content_path, self.format_type())

        with open(cache_content_path, mode="r", encoding="utf-8") as f:
            return f.read()

    def fetch(
        self, read_from_zip: bool = False, **kwargs: Any
    ) -> Union[str, List[str]]:
        """
        Read data from bos.

        Args:
            read_from_zip (bool):
                does FileDataSource read data from a zip file,
                default to False
            **kwargs (Any): Arbitrary keyword arguments.

        Returns:
            Union[str, List[str]]:
                String or list of string containing the data read from the file.
        """
        assert self.ak
        assert self.sk
        assert self.file_format

        bos_helper = BosHelper(self.region, self.ak, self.sk)
        actual_bos_file_path = (
            self.bos_file_path
            if self.bos_file_path[0] != "/"
            else self.bos_file_path[1:]
        )

        if not self._check_bos_file_cache(bos_helper):
            self._update_file_cache(bos_helper)

        index = self.bos_file_path.rfind(".")
        read_from_zip = read_from_zip or (
            index != -1 and self.bos_file_path[index + 1 :] == "zip"
        )

        if read_from_zip:
            log_info(
                f"ready to fetch a zip file from bos path: {actual_bos_file_path} in"
                f" bucket {self.bucket}"
            )
        else:
            log_info(
                f"ready to fetch a file from bos path: {actual_bos_file_path} in bucket"
                f" {self.bucket}"
            )

        try:
            return self._read_from_cache(read_from_zip)
        except Exception as e:
            err_msg = (
                f"fetch file content from bos path {actual_bos_file_path} of bucket"
                f" {self.bucket} in region {self.region} failed: {str(e)}"
            )
            log_error(err_msg)
            raise e

    async def afetch(self, **kwargs: Any) -> Union[str, List[str]]:
        """
        Asynchronously Read data from bos.
        Not available currently

        Args:
            **kwargs (Any): Arbitrary keyword arguments.

        Returns:
            Union[str, List[str]]:
                String or list of string containing the data read from the file.
        """
        raise NotImplementedError()

    def format_type(self) -> FormatType:
        assert self.file_format
        return self.file_format

    def set_format_type(self, format_type: FormatType) -> None:
        self.file_format = format_type

    @root_validator
    @classmethod
    def _param_check(cls, values: Dict[str, Any]) -> Dict[str, Any]:
        ak = values.get("ak", None)
        if not ak:
            values["ak"] = get_config().ACCESS_KEY

        sk = values.get("sk", None)
        if not sk:
            values["sk"] = get_config().SECRET_KEY

        bos_file_path = values["bos_file_path"]
        if bos_file_path[-1] == "/":
            err_msg = f"bos file path {bos_file_path} end with '/'"
            log_error(err_msg)
            raise ValueError(err_msg)

        if values.get("file_format", None):
            return values

        index = bos_file_path.rfind(".")
        # 查询不到或者是 zip 包的情况下默认使用纯文本格式
        if index == -1 or bos_file_path[index + 1 :] == "zip":
            log_warn(f"use default format type {FormatType.Text}")
            values["file_format"] = FormatType.Text
        else:
            suffix = bos_file_path[index + 1 :]
            for t in FormatType:
                if t.value == suffix:
                    values["file_format"] = t
                    log_info(f"use format type {t}")
                    return values
            err_msg = f"cannot match proper format type for {suffix}"
            log_error(err_msg)
            raise ValueError(err_msg)

        return values<|MERGE_RESOLUTION|>--- conflicted
+++ resolved
@@ -571,16 +571,6 @@
                 return f.read()
 
         else:
-<<<<<<< HEAD
-=======
-            ret_list: List[str] = []
-            for root, dirs, files in os.walk(content_path):
-                for file_name in files:
-                    file_path = os.path.join(root, file_name)
-                    with open(file_path, mode="r", encoding=encoding()) as f:
-                        ret_list.append(f.read())
-
->>>>>>> bffb2c9a
             self.download_when_init = True
             return _read_all_file_content_in_an_folder(content_path, self.format_type())
 
