# Copyright (c) 2023 Baidu, Inc. All Rights Reserved.
#
# Licensed under the Apache License, Version 2.0 (the "License");
# you may not use this file except in compliance with the License.
# You may obtain a copy of the License at
#
#     http://www.apache.org/licenses/LICENSE-2.0
#
# Unless required by applicable law or agreed to in writing, software
# distributed under the License is distributed on an "AS IS" BASIS,
# WITHOUT WARRANTIES OR CONDITIONS OF ANY KIND, either express or implied.
# See the License for the specific language governing permissions and
# limitations under the License.

"""
Consts used in qianfan sdk
"""

import enum


class APIErrorCode(enum.Enum):
    """
    Error code from API return value
    """

    NoError = 0
    UnknownError = 1
    ServiceUnavailable = 2
    UnsupportedMethod = 3
    RequestLimitReached = 4
    NoPermissionToAccessData = 6
    GetServiceTokenFailed = 13
    AppNotExist = 15
    DailyLimitReached = 17
    QPSLimitReached = 18
    TotalRequestLimitReached = 19
    InvalidRequest = 100
    APITokenInvalid = 110
    APITokenExpired = 111
    InternalError = 336000
    InvalidArgument = 336001
    InvalidJSON = 336002
    InvalidParam = 336003
    PermissionError = 336004
    APINameNotExist = 336005
    ServerHighLoad = 336100
    InvalidHTTPMethod = 336101
    InvalidArgumentSystem = 336104
    InvalidArgumentUserSetting = 336105


class Env:
    """
    Environment variable name used by qianfan sdk
    """

    AK: str = "QIANFAN_AK"
    SK: str = "QIANFAN_SK"
    ConsoleAK: str = "QIANFAN_CONSOLE_AK"
    ConsoleSK: str = "QIANFAN_CONSOLE_SK"
    AccessToken: str = "QIANFAN_ACCESS_TOKEN"
    BaseURL: str = "QIANFAN_BASE_URL"
    DisableErnieBotSDK: str = "QIANFAN_DISABLE_EB_SDK"
    AuthTimeout: str = "QIANFAN_AUTH_TIMEOUT"
    IAMSignExpirationSeconds: str = "QIANFAN_IAM_SIGN_EXPIRATION_SEC"
    ConsoleAPIBaseURL: str = "QIANFAN_CONSOLE_API_BASE_URL"
    AccessTokenRefreshMinInterval: str = "QIANFAN_ACCESS_TOKEN_REFRESH_MIN_INTERVAL"
<<<<<<< HEAD
    QpsLimit: str = "QIANFAN_QPS_LIMIT"
=======
    EnablePrivate: str = "QIANFAN_ENABLE_PRIVATE"
    AccessCode: str = "QIANFAN_PRIVATE_ACCESS_CODE"
    QianfanQpsLimit: str = "QIANFAN_QPS_LIMIT"
>>>>>>> c7f5ba51


class DefaultValue:
    """
    Default value used by qianfan sdk
    """

    AK: str = ""
    SK: str = ""
    ConsoleAK: str = ""
    ConsoleSK: str = ""
    AccessToken: str = ""
    BaseURL: str = "https://aip.baidubce.com"
    AuthTimeout: str = "5"
    DisableErnieBotSDK: str = "True"
    IAMSignExpirationSeconds: str = "300"
    ConsoleAPIBaseURL: str = "https://qianfan.baidubce.com"
    AccessTokenRefreshMinInterval: str = "3600"
    RetryCount: int = 1
    RetryTimeout: float = 60
    RetryBackoffFactor: float = 0
<<<<<<< HEAD
    QpsLimit: str = "0"
=======
    QianfanQpsLimit = "0"

    EnablePrivate: str = "False"
    AccessCode: str = ""
>>>>>>> c7f5ba51


class Consts:
    """
    Constant used by qianfan sdk
    """

    ModelAPIPrefix: str = "/rpc/2.0/ai_custom/v1/wenxinworkshop"
    AuthAPI: str = "/oauth/2.0/token"
    FineTuneGetJobAPI: str = "/wenxinworkshop/finetune/jobDetail"
    FineTuneCreateTaskAPI: str = "/wenxinworkshop/finetune/createTask"
    FineTuneCreateJobAPI: str = "/wenxinworkshop/finetune/createJob"
    FineTuneStopJobAPI: str = "/wenxinworkshop/finetune/stopJob"
    ModelDetailAPI: str = "/wenxinworkshop/modelrepo/modelDetail"
    ModelVersionDetailAPI: str = "/wenxinworkshop/modelrepo/modelVersionDetail"
    ModelPublishAPI: str = "/wenxinworkshop/modelrepo/publishTrainModel"
    ServiceCreateAPI: str = "/wenxinworkshop/service/apply"
    ServiceDetailAPI: str = "/wenxinworkshop/service/detail"
    PromptRenderAPI: str = "/rest/2.0/wenxinworkshop/api/v1/template/info"
    STREAM_RESPONSE_PREFIX: str = "data: "


class DefaultLLMModel:
    """
    Defualt LLM model in qianfan sdk
    """

    Completion = "ERNIE-Bot-turbo"
    ChatCompletion = "ERNIE-Bot-turbo"
    Embedding = "Embedding-V1"
    Text2Image = "Stable-Diffusion-XL"<|MERGE_RESOLUTION|>--- conflicted
+++ resolved
@@ -66,13 +66,10 @@
     IAMSignExpirationSeconds: str = "QIANFAN_IAM_SIGN_EXPIRATION_SEC"
     ConsoleAPIBaseURL: str = "QIANFAN_CONSOLE_API_BASE_URL"
     AccessTokenRefreshMinInterval: str = "QIANFAN_ACCESS_TOKEN_REFRESH_MIN_INTERVAL"
-<<<<<<< HEAD
     QpsLimit: str = "QIANFAN_QPS_LIMIT"
-=======
+
     EnablePrivate: str = "QIANFAN_ENABLE_PRIVATE"
     AccessCode: str = "QIANFAN_PRIVATE_ACCESS_CODE"
-    QianfanQpsLimit: str = "QIANFAN_QPS_LIMIT"
->>>>>>> c7f5ba51
 
 
 class DefaultValue:
@@ -94,14 +91,10 @@
     RetryCount: int = 1
     RetryTimeout: float = 60
     RetryBackoffFactor: float = 0
-<<<<<<< HEAD
     QpsLimit: str = "0"
-=======
-    QianfanQpsLimit = "0"
 
     EnablePrivate: str = "False"
     AccessCode: str = ""
->>>>>>> c7f5ba51
 
 
 class Consts:
