--- conflicted
+++ resolved
@@ -146,13 +146,10 @@
 
     EvaluationOnlinePollingInterval: float = 30
     BosHostRegion: str = "bj"
-<<<<<<< HEAD
-=======
     RetryErrCodes: Set = {
         APIErrorCode.ServerHighLoad.value,
         APIErrorCode.QPSLimitReached.value,
     }
->>>>>>> da8871ec
 
 
 class Consts:
