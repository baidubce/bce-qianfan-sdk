--- conflicted
+++ resolved
@@ -14,13 +14,9 @@
 
 from datetime import datetime
 from enum import Enum
-<<<<<<< HEAD
+from functools import wraps
 from http import HTTPStatus
-from typing import Any, Dict, List, Optional, Type, TypeVar
-=======
-from functools import wraps
-from typing import Any, Callable, Dict, Optional, Type, TypeVar
->>>>>>> 31cb6a39
+from typing import Any, Callable, Dict, List, Optional, Type, TypeVar
 
 import click
 import typer
