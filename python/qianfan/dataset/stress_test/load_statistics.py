# -- encoding: utf-8 --

"""
brief.py
"""
import logging
import sys
from typing import List

logger = logging.getLogger("yame.runner")


def get_qps(path: str) -> float:
    """
    get_duration
    """
    with open(path) as fd:
        for line in fd:
            if line.startswith("Type"):
                continue
            line_splits = line.split(",")
            qps = float(line_splits[-13]) - float(line_splits[-12])
            break
        return qps


def get_statistics(path: str) -> List[float]:
    """
    get_statistics
    """
    with open(path) as fd:
        for line in fd:
            if line.startswith("Type"):
                continue
            line_splits = line.split(",")
            lat_avg = float(line_splits[5])
            lat_min = float(line_splits[6])
            lat_max = float(line_splits[7])
            lat_50p = float(line_splits[4])
            lat_80p = float(line_splits[-8])
            total_count = int(line_splits[2])
            failure_count = int(line_splits[3])
            total_time = float(line_splits[2]) * float(line_splits[5])
            break
    return [
        lat_avg,
        lat_min,
        lat_max,
        lat_50p,
        lat_80p,
        total_count,
        failure_count,
        total_time,
    ]


def gen_brief(report_dir: str, time: float, count: int) -> None:
    """
    gen_brief
    """
    qps = get_qps(report_dir + "/statistics_stats.csv")
    lat_tuple = get_statistics(report_dir + "/statistics_stats.csv")
    first_lat_tuple = get_statistics(
        report_dir + "/statistics_first_token_latency_stats.csv"
    )
    input_tk_tuple = get_statistics(report_dir + "/statistics_input_tokens_stats.csv")
    output_tk_tuple = get_statistics(report_dir + "/statistics_output_tokens_stats.csv")
    total_count = lat_tuple[5]
    failure_count = lat_tuple[6]
    success_count = total_count - failure_count
<<<<<<< HEAD
    text = (
        "Load Test Statistics\n"
        + "QPS: %s\n" % round(qps, 2)
        + "RPM: %s\n" % round(success_count / time * 60, 2)
        + "Latency Avg: %s\n" % round(lat_tuple[0] / 1000, 2)
        + "Latency Min: %s\n" % round(lat_tuple[1] / 1000, 2)
        + "Latency Max: %s\n" % round(lat_tuple[2] / 1000, 2)
        + "Latency 50%%: %s\n" % round(lat_tuple[3] / 1000, 2)
        + "Latency 80%%: %s\n" % round(lat_tuple[4] / 1000, 2)
        + "FirstTokenLatency Avg: %s\n" % round(first_lat_tuple[0] / 1000, 2)
        + "FirstTokenLatency Min: %s\n" % round(first_lat_tuple[1] / 1000, 2)
        + "FirstTokenLatency Max: %s\n" % round(first_lat_tuple[2] / 1000, 2)
        + "FirstTokenLatency 50%%: %s\n" % round(first_lat_tuple[3] / 1000, 2)
        + "FirstTokenLatency 80%%: %s\n" % round(first_lat_tuple[4] / 1000, 2)
        + "InputTokens Avg: %s\n" % round(input_tk_tuple[0], 2)
        + "OutputTokens Avg: %s\n" % round(output_tk_tuple[0], 2)
        + "TotalQuery: %s\n" % round(count, 2)
        + "SuccessQuery: %s\n" % round(success_count, 2)
        + "FailureQuery: %s\n" % round(count - success_count, 2)
        + "TotalTime: %s\n" % round(time, 2)
        + "SuccessRate: %s%%" % round(success_count / count * 100, 2)
    )
    logger.info(text)


if __name__ == "__main__":
    report_dir = sys.argv[1]
    time = float(sys.argv[2])
    count = int(sys.argv[3])
    gen_brief(report_dir, time, count)

# -- encoding: utf-8 --
"""
brief.py
"""
import html
import logging
import sys
from typing import Any, List

logger = logging.getLogger("yame.runner")


def generate_html_table(data_rows, model_info):
    css_styles = """
        body {
            font-family: Arial, sans-serif;
            line-height: 1.6;
            color: #333;
            max-width: 1200px;
            margin: 0 auto;
            padding: 20px;
        }
        h1 {
            color: #2c3e50;
        }
        .info-section {
            background-color: #f8f9fa;
            border: 1px solid #e9ecef;
            border-radius: 5px;
            padding: 15px;
            margin-bottom: 20px;
        }
        .info-section h2 {
            margin-top: 0;
            color: #34495e;
        }
        table {
            width: 100%;
            border-collapse: collapse;
            margin-top: 20px;
        }
        th, td {
            border: 1px solid #ddd;
            padding: 12px;
            text-align: left;
        }
        th {
            background-color: #f2f2f2;
            font-weight: bold;
            color: #2c3e50;
        }
        tr:nth-child(even) {
            background-color: #f8f9fa;
        }
        tr:hover {
            background-color: #e9ecef;
        }
    """

    html_content = f"""
    <!DOCTYPE html>
    <html lang="en">
    <head>
        <meta charset="UTF-8">
        <meta name="viewport" content="width=device-width, initial-scale=1.0">
        <title>Performance Test Report</title>
        <style>
        {css_styles}
        </style>
    </head>
    <body>
        <h1>Performance Test Report</h1>
        
        <div class="info-section">
            <h2>Model Information</h2>
            <p><strong>Model name:</strong> {model_info['modelname']}</p>
            <p><strong>Model Version:</strong> {model_info['modelVersionId']}</p>
            <p><strong>serviceId:</strong> {model_info['serviceId']}</p>
            <p><strong>serviceUrl:</strong> {model_info['serviceUrl']}</p>
            <p><strong>GPU:</strong> {model_info['computer']}</p>
            <p><strong>replicasCount:</strong> {model_info['replicasCount']}</p>
        </div>
        
        <div class="info-section">
            <h2>Stress Test Configuration</h2>
            <p><strong>Origin User Number:</strong> {model_info['origin_user_num']}</p>
            <p><strong>Worker Number:</strong> {model_info['worker']}</p>
            <p><strong>Spawn Rate:</strong> {model_info['spawn_rate']}</p>
            <p><strong>Rounds:</strong> {model_info['rounds']}</p>
            <p><strong>Interval:</strong> {model_info['interval']}</p>
            <p><strong>Hyperparameters:</strong> {model_info['hyperparameters']}</p>
        </div>

        <div class="log-info">
            <h2>Log Information</h2>
            <p><strong>First Token Latency log:</strong> {model_info["log_info"]}</p>
        </div>
        
        <h2>Performance Results</h2>
    """

    columns = [
        "并发",
        "QPS",
        "RPM",
        "Latency Avg",
        "Latency Min",
        "Latency Max",
        "Latency 50",
        "Latency 80",
        "FirstTokenLatency Avg",
        "FirstTokenLatency Min",
        "FirstTokenLatency Max",
        "FirstTokenLatency 50",
        "FirstTokenLatency 80",
        "InputTokens avg",
        "OutputTokens avg",
        "SuccessRate",
    ]

    html_content += "<table>\n"

    # Generate table header
    html_content += "  <tr>\n"
    for column in columns:
        html_content += f"    <th>{html.escape(column)}</th>\n"
    html_content += "  </tr>\n"

    # Generate table rows
    for row in data_rows:
        html_content += "  <tr>\n"
        for column in columns:
            if column == "并发":
                value = row.get("concurrency", "")
            elif column == "QPS":
                value = row.get("QPS", "")
            elif column == "RPM":
                value = row.get("RPM", "")
            elif column == "Latency Avg":
                value = row.get("latency_avg", "")
            elif column == "Latency Min":
                value = row.get("latency_min", "")
            elif column == "Latency Max":
                value = row.get("latency_max", "")
            elif column == "Latency 50":
                value = row.get("latency_50%", "")
            elif column == "Latency 80":
                value = row.get("latency_80%", "")
            elif column == "FirstTokenLatency Avg":
                value = row.get("FirstTokenLatency_avg", "")
            elif column == "FirstTokenLatency Min":
                value = row.get("FirstTokenLatency_min", "")
            elif column == "FirstTokenLatency Max":
                value = row.get("FirstTokenLatency_max", "")
            elif column == "FirstTokenLatency 50":
                value = row.get("FirstTokenLatency_50%", "")
            elif column == "FirstTokenLatency 80":
                value = row.get("FirstTokenLatency_80%", "")
            elif column == "InputTokens avg":
                value = row.get("Input_tokens_avg", "")
            elif column == "OutputTokens avg":
                value = row.get("Output_tokens_avg", "")
            elif column == "SuccessRate":
                value = row.get("SuccessRate", "")
            else:
                value = ""

            html_content += f"    <td>{html.escape(str(value))}</td>\n"
        html_content += "  </tr>\n"

    html_content += """
        </table>
    </body>
    </html>
    """
    return html_content


def get_qps(path: str) -> float:
    """
    get_duration
    """
    with open(path) as fd:
        for line in fd:
            if line.startswith("Type"):
                continue
            line_splits = line.split(",")
            qps = float(line_splits[-13]) - float(line_splits[-12])
            break
        return qps


def get_statistics(path: str) -> List[float]:
    """
    get_statistics
    """
    with open(path) as fd:
        for line in fd:
            if line.startswith("Type"):
                continue
            line_splits = line.split(",")
            if "N/A" in line_splits:
                break
            lat_avg = float(line_splits[5])
            lat_min = float(line_splits[6])
            lat_max = float(line_splits[7])
            lat_50p = float(line_splits[4])
            lat_80p = float(line_splits[-8])
            total_count = int(line_splits[2])
            failure_count = int(line_splits[3])
            total_time = float(line_splits[2]) * float(line_splits[5])
            break
    return [
        lat_avg,
        lat_min,
        lat_max,
        lat_50p,
        lat_80p,
        total_count,
        failure_count,
        total_time,
    ]


def gen_brief(
    report_dir: str,
    time: float,
    count: int,
    user_num: int,
    worker_num: int,
    spawn_rate: int,
    model_type: str,
    hyperparameters: Any,
    total_requests: int,
) -> None:
    """
    gen_brief
    """
    qps = get_qps(report_dir + "/statistics_stats.csv")
    lat_tuple = get_statistics(report_dir + "/statistics_stats.csv")
    first_lat_tuple = get_statistics(
        report_dir + "/statistics_first_token_latency_stats.csv"
    )
    input_tk_tuple = get_statistics(report_dir + "/statistics_input_tokens_stats.csv")
    output_tk_tuple = get_statistics(report_dir + "/statistics_output_tokens_stats.csv")
    total_count = get_statistics(report_dir + "/statistics_stats.csv")[5]
    failure_count = get_statistics(report_dir + "/statistics_stats.csv")[6]
    success_count = total_count - failure_count
=======
>>>>>>> e88dd4bc
    text = (
        "Load Test Statistics\n"
        + "user_num: %s\n" % user_num
        + "worker_num: %s\n" % worker_num
        + "spawn_rate: %s\n" % spawn_rate
        + "model_type: %s\n" % model_type
        + "hyperparameters: %s\n" % hyperparameters
        + "QPS: %s\n" % round(qps, 2)
        + "RPM: %s\n" % round(success_count / time * 60, 2)
        + "Latency Avg: %s\n" % round(lat_tuple[0] / 1000, 2)
        + "Latency Min: %s\n" % round(lat_tuple[1] / 1000, 2)
        + "Latency Max: %s\n" % round(lat_tuple[2] / 1000, 2)
        + "Latency 50%%: %s\n" % round(lat_tuple[3] / 1000, 2)
        + "Latency 80%%: %s\n" % round(lat_tuple[4] / 1000, 2)
        + "FirstTokenLatency Avg: %s\n" % round(first_lat_tuple[0] / 1000, 2)
        + "FirstTokenLatency Min: %s\n" % round(first_lat_tuple[1] / 1000, 2)
        + "FirstTokenLatency Max: %s\n" % round(first_lat_tuple[2] / 1000, 2)
        + "FirstTokenLatency 50%%: %s\n" % round(first_lat_tuple[3] / 1000, 2)
        + "FirstTokenLatency 80%%: %s\n" % round(first_lat_tuple[4] / 1000, 2)
        + "InputTokens Avg: %s\n" % round(input_tk_tuple[0], 2)
        + "OutputTokens Avg: %s\n" % round(output_tk_tuple[0], 2)
<<<<<<< HEAD
        + "TotalInputTokens Avg: %s\n" % round(input_tk_tuple[0] * total_count, 2)
        + "TotalOutputTokens Avg: %s\n" % round(output_tk_tuple[0] * success_count, 2)
        + "TotalQuery: %s\n" % round(total_requests, 2)
        + "SuccessQuery: %s\n" % round(success_count, 2)
        + "FailureQuery: %s\n" % round(total_requests - success_count, 2)
        + "TotalTime: %s\n" % round(time, 2)
        + "SuccessRate: %s%%" % round(success_count / total_requests * 100, 2)
=======
        + "TotalQuery: %s\n" % round(count, 2)
        + "SuccessQuery: %s\n" % round(success_count, 2)
        + "FailureQuery: %s\n" % round(count - success_count, 2)
        + "TotalTime: %s\n" % round(time, 2)
        + "SuccessRate: %s%%" % round(success_count / count * 100, 2)
>>>>>>> e88dd4bc
    )
    statistics = {
        "QPS": round(qps, 2),
        "RPM": round(success_count / time * 60, 2),
        "latency_avg": round(lat_tuple[0] / 1000, 2),
        "latency_min": round(lat_tuple[1] / 1000, 2),
        "latency_max": round(lat_tuple[2] / 1000, 2),
        "latency_50%": round(lat_tuple[3] / 1000, 2),
        "latency_80%": round(lat_tuple[4] / 1000, 2),
        "FirstTokenLatency_avg": round(first_lat_tuple[0] / 1000, 2),
        "FirstTokenLatency_min": round(first_lat_tuple[1] / 1000, 2),
        "FirstTokenLatency_max": round(first_lat_tuple[2] / 1000, 2),
        "FirstTokenLatency_50%": round(first_lat_tuple[3] / 1000, 2),
        "FirstTokenLatency_80%": round(first_lat_tuple[4] / 1000, 2),
        "Input_tokens_avg": round(input_tk_tuple[0], 2),
        "Output_tokens_avg": round(output_tk_tuple[0], 2),
        "TotalTime": round(time, 2),
        "SuccessRate": round(success_count / total_requests * 100, 2),
        "concurrency": user_num,
    }
    logger.info(text)
    return statistics


if __name__ == "__main__":
    print("Loading statistics...")
    report_dir = sys.argv[1]
    time = float(sys.argv[2])
    count = int(sys.argv[3])
<<<<<<< HEAD
    statistics = gen_brief(report_dir, time, count)
=======
    gen_brief(report_dir, time, count)
>>>>>>> e88dd4bc
<|MERGE_RESOLUTION|>--- conflicted
+++ resolved
@@ -1,4 +1,5 @@
 # -- encoding: utf-8 --
+
 
 """
 brief.py
@@ -11,6 +12,7 @@
 
 
 def get_qps(path: str) -> float:
+def get_qps(path: str) -> float:
     """
     get_duration
     """
@@ -20,7 +22,9 @@
                 continue
             line_splits = line.split(",")
             qps = float(line_splits[-13]) - float(line_splits[-12])
+            qps = float(line_splits[-13]) - float(line_splits[-12])
             break
+        return qps
         return qps
 
 
@@ -38,6 +42,9 @@
             lat_max = float(line_splits[7])
             lat_50p = float(line_splits[4])
             lat_80p = float(line_splits[-8])
+            total_count = int(line_splits[2])
+            failure_count = int(line_splits[3])
+            total_time = float(line_splits[2]) * float(line_splits[5])
             total_count = int(line_splits[2])
             failure_count = int(line_splits[3])
             total_time = float(line_splits[2]) * float(line_splits[5])
@@ -52,6 +59,16 @@
         failure_count,
         total_time,
     ]
+    return [
+        lat_avg,
+        lat_min,
+        lat_max,
+        lat_50p,
+        lat_80p,
+        total_count,
+        failure_count,
+        total_time,
+    ]
 
 
 def gen_brief(report_dir: str, time: float, count: int) -> None:
@@ -68,10 +85,13 @@
     total_count = lat_tuple[5]
     failure_count = lat_tuple[6]
     success_count = total_count - failure_count
-<<<<<<< HEAD
+    total_count = lat_tuple[5]
+    failure_count = lat_tuple[6]
+    success_count = total_count - failure_count
     text = (
         "Load Test Statistics\n"
         + "QPS: %s\n" % round(qps, 2)
+        + "RPM: %s\n" % round(success_count / time * 60, 2)
         + "RPM: %s\n" % round(success_count / time * 60, 2)
         + "Latency Avg: %s\n" % round(lat_tuple[0] / 1000, 2)
         + "Latency Min: %s\n" % round(lat_tuple[1] / 1000, 2)
@@ -85,6 +105,11 @@
         + "FirstTokenLatency 80%%: %s\n" % round(first_lat_tuple[4] / 1000, 2)
         + "InputTokens Avg: %s\n" % round(input_tk_tuple[0], 2)
         + "OutputTokens Avg: %s\n" % round(output_tk_tuple[0], 2)
+        + "TotalQuery: %s\n" % round(count, 2)
+        + "SuccessQuery: %s\n" % round(success_count, 2)
+        + "FailureQuery: %s\n" % round(count - success_count, 2)
+        + "TotalTime: %s\n" % round(time, 2)
+        + "SuccessRate: %s%%" % round(success_count / count * 100, 2)
         + "TotalQuery: %s\n" % round(count, 2)
         + "SuccessQuery: %s\n" % round(success_count, 2)
         + "FailureQuery: %s\n" % round(count - success_count, 2)
@@ -348,8 +373,6 @@
     total_count = get_statistics(report_dir + "/statistics_stats.csv")[5]
     failure_count = get_statistics(report_dir + "/statistics_stats.csv")[6]
     success_count = total_count - failure_count
-=======
->>>>>>> e88dd4bc
     text = (
         "Load Test Statistics\n"
         + "user_num: %s\n" % user_num
@@ -371,7 +394,6 @@
         + "FirstTokenLatency 80%%: %s\n" % round(first_lat_tuple[4] / 1000, 2)
         + "InputTokens Avg: %s\n" % round(input_tk_tuple[0], 2)
         + "OutputTokens Avg: %s\n" % round(output_tk_tuple[0], 2)
-<<<<<<< HEAD
         + "TotalInputTokens Avg: %s\n" % round(input_tk_tuple[0] * total_count, 2)
         + "TotalOutputTokens Avg: %s\n" % round(output_tk_tuple[0] * success_count, 2)
         + "TotalQuery: %s\n" % round(total_requests, 2)
@@ -379,13 +401,6 @@
         + "FailureQuery: %s\n" % round(total_requests - success_count, 2)
         + "TotalTime: %s\n" % round(time, 2)
         + "SuccessRate: %s%%" % round(success_count / total_requests * 100, 2)
-=======
-        + "TotalQuery: %s\n" % round(count, 2)
-        + "SuccessQuery: %s\n" % round(success_count, 2)
-        + "FailureQuery: %s\n" % round(count - success_count, 2)
-        + "TotalTime: %s\n" % round(time, 2)
-        + "SuccessRate: %s%%" % round(success_count / count * 100, 2)
->>>>>>> e88dd4bc
     )
     statistics = {
         "QPS": round(qps, 2),
@@ -415,8 +430,4 @@
     report_dir = sys.argv[1]
     time = float(sys.argv[2])
     count = int(sys.argv[3])
-<<<<<<< HEAD
-    statistics = gen_brief(report_dir, time, count)
-=======
-    gen_brief(report_dir, time, count)
->>>>>>> e88dd4bc
+    statistics = gen_brief(report_dir, time, count)