--- conflicted
+++ resolved
@@ -145,14 +145,11 @@
     GetEntityContentFailedRetryTimes: int = 3
 
     EvaluationOnlinePollingInterval: float = 30
-<<<<<<< HEAD
     BosHostRegion: str = "bj"
-=======
     RetryErrCodes: Set = {
         APIErrorCode.ServerHighLoad.value,
         APIErrorCode.QPSLimitReached.value,
     }
->>>>>>> 1c577e17
 
 
 class Consts:
