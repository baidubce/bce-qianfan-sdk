--- conflicted
+++ resolved
@@ -37,12 +37,8 @@
     credentials = BceCredentials(ak, sk)
     timestamp = time.time()
     x_bce_date = get_canonical_time(timestamp)
-<<<<<<< HEAD
-    request.headers["x-bce-date"] = str(x_bce_date, encoding="utf-8")
-=======
     request.headers["x-bce-date"] = x_bce_date.decode()
 
->>>>>>> d828ab6b
     authorization = sign(
         credentials,
         str.encode(request.method),
@@ -54,8 +50,4 @@
         headers_to_sign={str.encode(k.lower()) for k in request.headers.keys()},
     )
 
-<<<<<<< HEAD
-    request.headers["Authorization"] = str(authorization, encoding="utf-8")
-=======
-    request.headers["Authorization"] = authorization.decode()
->>>>>>> d828ab6b
+    request.headers["Authorization"] = authorization.decode()