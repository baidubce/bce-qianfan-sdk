# Copyright (c) 2023 Baidu, Inc. All Rights Reserved.
#
# Licensed under the Apache License, Version 2.0 (the "License");
# you may not use this file except in compliance with the License.
# You may obtain a copy of the License at
#
#     http://www.apache.org/licenses/LICENSE-2.0
#
# Unless required by applicable law or agreed to in writing, software
# distributed under the License is distributed on an "AS IS" BASIS,
# WITHOUT WARRANTIES OR CONDITIONS OF ANY KIND, either express or implied.
# See the License for the specific language governing permissions and
# limitations under the License.

"""
    Mock server for unit test
"""
import io

# disable line too long lint error in this file
# ruff: noqa: E501
import json
import random
import threading
import time
import zipfile
from functools import wraps
from io import BytesIO

import flask
import requests
from flask import Flask, request, send_file

from qianfan.consts import APIErrorCode, Consts
from qianfan.utils.utils import generate_letter_num_random_id

app = Flask(__name__)

STREAM_COUNT = 3


def merge_messages(messages):
    """
    merge mulitple input messages
    """
    return "|".join([m["content"] for m in messages])


def ret_msg(model, extra_msg=""):
    """
    mock the return message
    """
    return f"model `{model}` is answering, received message: `{extra_msg}`"


def completion_stream_response(model, prompt=""):
    """
    mock stream response
    """
    for i in range(0, STREAM_COUNT):
        is_end = i == STREAM_COUNT - 1
        yield "data: " + json.dumps(
            {
                "id": "as-9092ws9jgh",
                "object": "completion",
                "created": 1693811126,
                "sentence_id": 0,
                "is_end": is_end,
                "result": ret_msg(model, str(i) + prompt),
                "is_safe": 1,
                "usage": {
                    "prompt_tokens": 5,
                    "completion_tokens": 67,
                    "total_tokens": 72,
                },
                "_for_ut": {
                    "model": model,
                    "turn": i,
                    "stream": True,
                    "type": "completion",
                },
            }
        ) + "\n\n"


def json_response(data, request_id=None, status_code=200):
    """
    wrapper of the response
    """

    resp = flask.Response(
        json.dumps(
            {
                **data,
                "_request": request.json,
                "_params": request.args,
                "_header": dict(request.headers),
            }
        ),
        mimetype="application/json",
        status=status_code,
        # header=header
    )
    if request_id is not None:
        resp.headers[Consts.XResponseID] = request_id
    return resp


def chat_completion_stream_response(model, messages):
    """
    mock stream chat response
    """
    for i in range(0, STREAM_COUNT):
        is_end = i == STREAM_COUNT - 1
        yield "data: " + json.dumps(
            {
                "id": "as-ywwpgx4dt7",
                "object": "chat.completion",
                "created": 1680166793,
                "sentence_id": 0,
                "is_end": is_end,
                "is_truncated": False,
                "result": ret_msg(model, str(i) + merge_messages(messages)),
                "need_clear_history": False,
                "usage": {
                    "prompt_tokens": 11,
                    "completion_tokens": 16,
                    "total_tokens": 27,
                },
                "_for_ut": {"model": model, "turn": i, "stream": True, "type": "chat"},
            }
        ) + "\n\n"


def check_messages(messages):
    """
    check whether the received messages are valid
    """
    if len(messages) % 2 != 1:
        return {
            "error_code": APIErrorCode.InvalidParam.value,
            "error_msg": "messages length must be odd",
        }
    for i, m in enumerate(messages):
        if (i % 2 == 0 and m["role"] != "user") or (
            i % 2 == 1 and m["role"] != "assistant"
        ):
            return {
                "error_code": APIErrorCode.InvalidParam.value,
                "error_msg": f"invalid role in message {i}",
            }
    return None


def access_token_checker(func):
    """
    decorator for checking access token
    """

    @wraps(func)
    def wrapper(*args, **kwargs):
        """
        wrapper for function
        if "expired" in access_token, return token expired error
        """
        # openapi also supports iam auth
        bce_date = request.headers.get("x-bce-date")
        authorization = request.headers.get("authorization")

        if bce_date is None or authorization is None:
            # if iam auth credentail is not provided, check access token
            access_token = request.args.get("access_token")
            if access_token is None:
                return json_response(
                    {
                        "error_code": 110,
                        "error_msg": "Access token invalid or no longer valid",
                    }
                )
            if "expired" in access_token:
                return json_response(
                    {
                        "error_code": 111,
                        "error_msg": "Access token expired",
                    }
                )
        try:
            # if "_delay" in request.json, sleep for a while
            # this argument is for unit test
            # if not exists, do nothing
            delay = request.json["_delay"]
            time.sleep(delay)
        except Exception:
            pass
        return func(*args, **kwargs)

    return wrapper


def truncated_stream_response(is_end_resp: bool):
    """
    mock stream chat response
    """

    if is_end_resp:
        data = json.dumps(
            {
                "id": "as-ywwpgx4dt7",
                "object": "chat.completion",
                "created": 1680166793,
                "sentence_id": 0,
                "is_end": True,
                "is_truncated": False,
                "result": "==end",
                "need_clear_history": False,
                "usage": {
                    "prompt_tokens": 11,
                    "completion_tokens": 16,
                    "total_tokens": 27,
                },
            }
        )
        yield "data: " + data + "\n\n"
    else:
        for i in range(0, STREAM_COUNT):
            is_end = i == STREAM_COUNT - 1
            data = json.dumps(
                {
                    "id": "as-ywwpgx4dt7",
                    "object": "chat.completion",
                    "created": 1680166793,
                    "sentence_id": 0,
                    "is_end": is_end,
                    "is_truncated": True,
                    "result": "truncated_" + str(i),
                    "need_clear_history": False,
                    "usage": {
                        "prompt_tokens": 11,
                        "completion_tokens": 16,
                        "total_tokens": 27,
                    },
                    "_for_ut": {
                        "model": "truncated",
                        "turn": i,
                        "stream": True,
                        "type": "chat",
                    },
                }
            )
            yield "data: " + data + "\n\n"


@app.route(Consts.ModelAPIPrefix + "/chat/<model_name>", methods=["POST"])
@access_token_checker
def chat(model_name):
    """
    mock /chat/<model_name> chat completion api
    """
    r = request.json
    request_header = request.headers
    request_id = request_header[Consts.XRequestID]
    if request_id == "custom_req":
        return json_response(
            {
                "id": "as-bcmt5ct4id",
                "object": "chat.completion",
                "created": 1680167072,
                "result": "-->end of truncated]",
                "is_truncated": False,
                "need_clear_history": False,
                "usage": {
                    "prompt_tokens": 7,
                    "completion_tokens": 67,
                    "total_tokens": 74,
                },
                "_for_ut": {
                    "model": "truncated",
                    "turn": None,
                    "stream": False,
                    "type": "chat",
                },
            },
            request_id,
        )
    # check messages
    check_result = check_messages(r["messages"])
    if model_name == "truncated":
        # stream
        if "stream" in r and r["stream"]:
            return flask.Response(
                truncated_stream_response(
                    len(r["messages"]) >= 1 and r["messages"][-1]["content"] == "继续"
                ),
                mimetype="text/event-stream",
            )
        # not stream
        if len(r["messages"]) >= 1 and r["messages"][-1]["content"] == "继续":
            # continue answer is_truncated=`False`
            return json_response(
                {
                    "id": "as-bcmt5ct4id",
                    "object": "chat.completion",
                    "created": 1680167072,
                    "result": "-->end of truncated]",
                    "is_truncated": False,
                    "need_clear_history": False,
                    "usage": {
                        "prompt_tokens": 7,
                        "completion_tokens": 67,
                        "total_tokens": 74,
                    },
                    "_for_ut": {
                        "model": "truncated",
                        "turn": None,
                        "stream": False,
                        "type": "chat",
                    },
                }
            )

        return json_response(
            {
                "id": "as-bcmt5ct4id",
                "object": "chat.completion",
                "created": 1680167072,
                "result": "[begin truncate",
                "is_truncated": True,
                "need_clear_history": False,
                "usage": {
                    "prompt_tokens": 7,
                    "completion_tokens": 67,
                    "total_tokens": 74,
                },
                "_for_ut": {
                    "model": "truncated",
                    "turn": None,
                    "stream": False,
                    "type": "chat",
                },
            }
        )
    if "functions" not in r and check_result is not None:
        return json.dumps(check_result)
    if "stream" in r and r["stream"]:
        return flask.Response(
            chat_completion_stream_response(model_name, r["messages"]),
            mimetype="text/event-stream",
        )
    if "functions" in r:
        if len(r["messages"]) == 1:
            return json_response(
                {
                    "id": "as-rtpw9dcmef",
                    "object": "chat.completion",
                    "created": 1693449832,
                    "sentence_id": 0,
                    "is_end": True,
                    "is_truncated": False,
                    "result": "",
                    "need_clear_history": False,
                    "function_call": {
                        "name": (
                            "paper_search"
                            if r["functions"][0]["name"] == "paper_search"
                            else "tool_selection"
                        ),
                        "thoughts": "用户提到了搜索论文，需要搜索论文来返回结果",
                        "arguments": (
                            '{"__arg1":"physics"}'
                            if r["functions"][0]["name"] == "paper_search"
                            else (
                                '{"actions": [{"action": "paper_search",'
                                ' "query":"physics"}]}'
                            )
                        ),
                    },
                    "is_safe": 0,
                    "usage": {
                        "prompt_tokens": 8,
                        "completion_tokens": 46,
                        "total_tokens": 54,
                    },
                }
            )
        else:
            return json_response(
                {
                    "id": "as-kf6e9thk0f",
                    "object": "chat.completion",
                    "created": 1693450180,
                    "sentence_id": 0,
                    "is_end": True,
                    "is_truncated": False,
                    "result": "测试成功",
                    "need_clear_history": False,
                    "is_safe": 0,
                    "usage": {
                        "prompt_tokens": 26,
                        "completion_tokens": 8,
                        "total_tokens": 42,
                    },
                }
            )
    if "tools" in r and r["messages"][0]["content"] != "no_search":
        return json_response(
            {
                "id": "as-wfhb6enh7c",
                "object": "chat.completion",
                "created": 1703228415,
                "result": (
                    "**上海今天天气是晴转阴，气温在-4℃到1℃之间，风向无持续风向，"
                    "风力小于3级，空气质量优**^[1]^。"
                ),
                "is_truncated": False,
                "need_clear_history": False,
                "usage": {
                    "prompt_tokens": 3,
                    "completion_tokens": 40,
                    "total_tokens": 1434,
                    "tool_tokens": 1391,
                    "tool_usage": [
                        {
                            "name": "baidu_search",
                            "tool_point": 8000,
                            "baidu_search": {"triggers_number": 1},
                        }
                    ],
                },
                "tools_info": {
                    "name": "baidu_search",
                    "rewrite_query": "上海今天天气",
                    "baidu_search": [
                        {
                            "index": 1,
                            "url": "http://www.weather.com.cn/weather/101020100.shtml",
                            "title": "上海天气预报_一周天气预报",
                        },
                        {
                            "index": 2,
                            "url": "https://m.tianqi.com/shanghai/15/",
                            "title": "上海天气预报15天_上海天气预报15天查询,上海未来15天天 ...",
                        },
                    ],
                },
            }
        )
    return json_response(
        {
            "id": "as-bcmt5ct4iy",
            "object": "chat.completion",
            "created": 1680167072,
            "result": ret_msg(model_name, merge_messages(r["messages"])),
            "is_truncated": False,
            "need_clear_history": False,
            "usage": {
                "prompt_tokens": 7,
                "completion_tokens": 67,
                "total_tokens": 74,
            },
            "_for_ut": {
                "model": model_name,
                "turn": None,
                "stream": False,
                "type": "chat",
            },
        }
    )


retry_cnt = {}


@app.route(Consts.ModelAPIPrefix + "/completions/<model_name>", methods=["POST"])
@access_token_checker
def completions(model_name):
    """
    mock /completions/<model_name> completion api
    """
    if model_name.startswith("test_retry"):
        global retry_cnt
        print("mock retry cnt", retry_cnt)
        if model_name not in retry_cnt:
            retry_cnt[model_name] = 1
        if retry_cnt[model_name] % 3 != 0:
            # need retry
            retry_cnt[model_name] = (retry_cnt[model_name] + 1) % 3
            return json_response(
                {
                    "error_code": 336100,
                    "error_msg": "high load",
                }
            )
    r = request.json
    if "stream" in r and r["stream"]:
        return flask.Response(
            completion_stream_response(model_name, r["prompt"]),
            mimetype="text/event-stream",
        )
    # check messages
    return json_response(
        {
            "id": "as-rq3wwusja8",
            "object": "completion",
            "created": 1693811110,
            "result": ret_msg(model_name, r["prompt"]),
            "is_safe": 1,
            "usage": {
                "prompt_tokens": 5,
                "completion_tokens": 92,
                "total_tokens": 97,
            },
            "_for_ut": {
                "model": model_name,
                "turn": None,
                "stream": False,
                "type": "completion",
            },
        }
    )


def random_embedding():
    """
    generate random embedding value
    """
    return [random.uniform(0, 1) for _ in range(384)]


@app.route(Consts.ModelAPIPrefix + "/embeddings/<model_name>", methods=["POST"])
@access_token_checker
def embedding(model_name):
    """
    mock /embeddings/<model_name> embedding api
    """
    r = request.json
    input_len = len(r["input"])
    data = [
        {
            "object": "embedding",
            "embedding": random_embedding(),
            "index": i,
        }
        for i in range(input_len)
    ]
    # check messages
    return json_response(
        {
            "id": "as-gjs275mj6s",
            "object": "embedding_list",
            "created": 1687155816,
            "data": data,
            "usage": {"prompt_tokens": 12, "total_tokens": 12},
            "_for_ut": {"model": model_name, "type": "embedding", "stream": False},
        }
    )


@app.route(Consts.ModelAPIPrefix + "/text2image/<model_name>", methods=["POST"])
@access_token_checker
def text2image(model_name):
    """
    mock /text2image/<model_name> text2image api
    """

    return json_response(
        {
            # mock data 64*64
            "id": "as-sq9n2bm0pa",
            "object": "image",
            "created": 1698278344,
            "data": [
                {
                    "object": "image",
                    "b64_image": "/9j/4AAQSkZJRgABAQAAAQABAAD/2wBDAAgGBgcGBQgHBwcJCQgKDBQNDAsLDBkSEw8UHRofHh0aHBwgJC4nICIsIxwcKDcpLDAxNDQ0Hyc5PTgyPC4zNDL/2wBDAQgJCQwLDBgNDRgyIRwhMjIyMjIyMjIyMjIyMjIyMjIyMjIyMjIyMjIyMjIyMjIyMjIyMjIyMjIyMjIyMjIyMjL/wAARCABAAEADASIAAhEBAxEB/8QAHwAAAQUBAQEBAQEAAAAAAAAAAAECAwQFBgcICQoL/8QAtRAAAgEDAwIEAwUFBAQAAAF9AQIDAAQRBRIhMUEGE1FhByJxFDKBkaEII0KxwRVS0fAkM2JyggkKFhcYGRolJicoKSo0NTY3ODk6Q0RFRkdISUpTVFVWV1hZWmNkZWZnaGlqc3R1dnd4eXqDhIWGh4iJipKTlJWWl5iZmqKjpKWmp6ipqrKztLW2t7i5usLDxMXGx8jJytLT1NXW19jZ2uHi4+Tl5ufo6erx8vP09fb3+Pn6/8QAHwEAAwEBAQEBAQEBAQAAAAAAAAECAwQFBgcICQoL/8QAtREAAgECBAQDBAcFBAQAAQJ3AAECAxEEBSExBhJBUQdhcRMiMoEIFEKRobHBCSMzUvAVYnLRChYkNOEl8RcYGRomJygpKjU2Nzg5OkNERUZHSElKU1RVVldYWVpjZGVmZ2hpanN0dXZ3eHl6goOEhYaHiImKkpOUlZaXmJmaoqOkpaanqKmqsrO0tba3uLm6wsPExcbHyMnK0tPU1dbX2Nna4uPk5ebn6Onq8vP09fb3+Pn6/9oADAMBAAIRAxEAPwBz4MtwG6bK5jxDaXUwgEFvNMqA5MUbPjPToK6VjmaTPIKf0rmdf1jUdNFvLYXstr5hIbyiOcDgHINc8Pi0LlscpcW10pO+zu0/3raQfzWs+YiM/Odmf7/y/wA66RPHfiWPI/teWTHZ0jP/ALLT/wDhYfiLo89nIP8AbtFP9a3uY6FXwXse+1BtwIMcUWRz95//AK1dpdIU1e0BBAVQAPT/ACax/DXiG+8RX8n2mK0RYGQloIPLJ69eTnpW3dENrse0ludv06VlPc0iVJ5NrXBz/Fj/AMerqfDN1ALBHeWNN/zfMwFcvPH8srkE4V2Az3zisCa2DFsqOirnHTkVkzRHoraPcxqZH2M+NuAfesLWfBGq6xbxLafZ42Ry5WaQqOh6YBrq7e4a7cJCSWH3mBzj8a24I/IGMknHOazVRo6HRizwW68G+JoH8ufTZj5ZKqVeMqRnqDuGR+v0qm3hTX9pH9mXPT5fmj/X5q+i3CSRlHUMp6giqL6dBjKRKD1wQK2VbuYSodjxrwrYS6DaX8t8DBcsyL5bkZ2gg7sA89WrpnZRrSYPIkzk98qOa7c2i7d32dCPZRULR2zjDwRkehUVTalsZ2cdzjZSjx7UYYON3H6VSdEeaROMbgMevIrvitv2hj/75FU79IBCAIowWIAO0eoqRpnIagGgvEjdZmtwAQikkfUjPJrW0/xXHpqrG0+9ef3MkmWH05OK7G3trKxy9rZQxo3DIV2sD7Z/+tTZLjTbmGaFBBJwQy7RvX6r/Ws3JbNG6g90ypomvtqsgjk8uMyfdA6r/jWwEFq+Li+Vy3TICj8PWvOdLSeLVxYRDM5YhIx069c/Suj8W2F0mnwJuE8jAhlU4CHHDf8A161UY2vYzlKV7XN03Nq8+wXBGOOoAzSXejzP+9imDZHQjH8q4ew0e6ikjiuZ/tMjj/W7wEx7DJNeiWty8FnFG2x34XIPGP8AGhJLUTbejMOTT72MZZM/7uDWfc208uwqRlGBwe9dXFdQm7myxRI+oJ4z3Of89KqXl5p8t1HEgbzJOjohZfbcR0+prNTvuayo22HFEP8AAv5VG9nbyHLwRs3qVGaf5iA/eH504TRAcyA1tYxuVbPSrawvWvLVPLnZdrN14znv0qpH4dVdSmv5NQvZpZSd6yMu0j+7gDoOmP8A69av2mL+9n8KT7ZCOpP5UWWwX6labQ7C4XDwn1BVypH0IqeDSrOBtyo5b1aVif5077fAPU/hSf2jEOitSsgu2WHtIJVKvEGUjBB6GkSxtY2LJAisRjIHb0qD+01/hQ0f2of+eRosguz/2Q==",
                    "index": 1,
                }
            ],
            "usage": {"prompt_tokens": 8, "total_tokens": 8},
        }
    )


@app.route(Consts.ModelAPIPrefix + "/image2text/<model_name>", methods=["POST"])
@access_token_checker
def image2text(model_name):
    """
    mock /image2text/<model_name> image2text api
    """
    r = request.json
    if "stream" in r and r["stream"]:
        return flask.Response(
            completion_stream_response(model_name, r["prompt"]),
            mimetype="text/event-stream",
        )
    return json_response(
        {
            "id": "as-th7f8y0ckj",
            "object": "chat.completion",
            "created": 1702964273,
            "result": (
                "The image depicts a dining table with multiple bowls, containing"
                " various food items, including  rice and meat. The bowl s are placed"
                " on different sides of the table, and chopsticks can be seen placed"
                " near the bowls. In addition to the bowl s, there are two spoons, one"
                " closer to the  left side of the table and the other towards the"
                " center. The table is also accompanied by a cup , placed at the top"
                " left corner."
            ),
            "is_safe": 1,
            "usage": {"prompt_tokens": 3, "completion_tokens": 98, "total_tokens": 101},
        }
    )


@app.route(Consts.EBTokenizerAPI, methods=["POST"])
@access_token_checker
def eb_tokenizer():
    """
    mock prompt render api
    """
    prompt = request.json["prompt"]
    return json_response(
        {
            "id": "as-biv9bzt19n",
            "object": "tokenizer.erniebot",
            "created": 1698655037,
            "amount": 97575 + len(prompt),  # magic number for eb tokenizer api
        }
    )


def fake_access_token(ak: str, sk: str) -> str:
    """
    generate fake access token
    """
    return f"{ak}.{sk}"


@app.route(Consts.AuthAPI, methods=["POST"])
def auth():
    """
    mock auth api
    """
    grant_type = request.args.get("grant_type")
    if grant_type != "client_credentials":
        print(grant_type)
        return json_response(
            {"error_description": "unknown client id", "error": "invalid_client"}
        )
    ak = request.args.get("client_id")
    sk = request.args.get("client_secret")
    # check messages
    return json_response(
        {
            "refresh_token": "25.a7c83604448xxxxx-33345604",
            "expires_in": 2592000,
            "session_key": "9mzdDtAOJUlG5lZxxxxxFwwO7hTmMQ==",
            "access_token": fake_access_token(ak, sk),
            "scope": (
                "ai_custom_yiyan_com_eb_instant license_license"
                " ai_custom_retail_image_stitch easydl_pro_job xxxxx"
            ),
            "session_secret": "6a29xxxxx671cc",
        }
    )


def iam_auth_checker(func):
    """
    decorator for checking access token
    """

    @wraps(func)
    def wrapper(*args, **kwargs):
        """
        wrapper for function
        if "expired" in access_token, return token expired error
        """
        bce_date = request.headers.get("x-bce-date")
        authorization = request.headers.get("authorization")
        if bce_date is None or authorization is None:
            return flask.Response(
                status=403,
                headers={
                    "X-Bce-Error-Message": (
                        "mock server error, authorization or bce_date not found"
                    )
                },
            )
        return func(*args, **kwargs)

    return wrapper


finetune_task_call_times = {}


@app.route(Consts.FineTuneCreateTaskAPI, methods=["POST"])
@iam_auth_checker
def create_finetune_task():
    """
    mock create finetune task api
    """
    r = request.json
    return json_response(
        {
            "log_id": "123456789",
            "result": {
                "id": random.randint(0, 100000),
                "name": r["name"],
                "description": "" if "description" not in r else r["description"],
                "createTime": "2023-09-07 11:11:11",
            },
        }
    )


@app.route(Consts.FineTuneCreateJobAPI, methods=["POST"])
@iam_auth_checker
def create_finetune_job():
    """
    mock create finetune job api
    """
    r = request.json
    task_id = r["taskId"]
    job_id = random.randint(0, 100000)
    global finetune_task_call_times
    finetune_task_call_times[(task_id, job_id)] = 0
    return json_response({"log_id": 123, "result": {"id": job_id}})


@app.route(Consts.FineTuneGetJobAPI, methods=["POST"])
@iam_auth_checker
def get_finetune_job():
    """
    mock get finetune job api
    """
    r = request.json
    task_id = r["taskId"]
    job_id = r["jobId"]
    global finetune_task_call_times
    call_times = finetune_task_call_times.get((task_id, job_id))
    if call_times is None:
        return json_response(
            {
                "log_id": "2475845384",
                "result": {
                    "id": 8982,
                    "description": "",
                    "taskId": 17263,
                    "taskName": "0725_cqa_fin",
                    "version": 1,
                    "jobRunType": 0,
                    "trainType": "ernieBotLite-v201-8k",
                    "trainMode": "SFT",
                    "peftType": "LoRA",
                    "trainStatus": "FINISH",
                    "progress": 51,
                    "runTime": 2525,
                    "trainTime": 732,
                    "startTime": "2023-12-07 11:40:00",
                    "finishTime": "2023-12-07 12:22:05",
                    "vdlLink": "https://console.bce.baidu.com/qianfan/visualdl/index?displayToken=eyJydW5JZCI6InJ1bi1yeTNqeDg0Z3NoaWt4dnA3In0=",
                },
            }
        )
    else:
        MAX_CALL_TIMES = 10
        finetune_task_call_times[(task_id, job_id)] += 1
        return json_response(
            {
                "log_id": "2475845384",
                "result": {
                    "id": job_id,
                    "description": "",
                    "taskId": task_id,
                    "taskName": "0725_cqa_fin",
                    "version": 1,
                    "jobRunType": 0,
                    "trainType": "ernieBotLite-v201-8k",
                    "trainMode": "SFT",
                    "peftType": "LoRA",
                    "trainStatus": (
                        "FINISH" if call_times >= MAX_CALL_TIMES else "RUNNING"
                    ),
                    "progress": int(100 * call_times / MAX_CALL_TIMES),
                    "runTime": 2525,
                    "trainTime": 732,
                    "startTime": "2023-12-07 11:40:00",
                    "finishTime": "2023-12-07 12:22:05",
                    "vdlLink": "https://console.bce.baidu.com/qianfan/visualdl/index?displayToken=eyJydW5JZCI6InJ1bi1yeTNqeDg0Z3NoaWt4dnA3In0=",
                },
            }
        )


@app.route(Consts.FineTuneStopJobAPI, methods=["POST"])
@iam_auth_checker
def stop_finetune_job():
    """
    mock stop finetune job api
    """
    return json_response({"log_id": 123, "result": True})


@app.route(Consts.ModelVersionDetailAPI, methods=["POST"])
@iam_auth_checker
def get_model_version_detail():
    """
    mock get model version detail api
    """
    return json_response(
        {
            "result": {
                "modelId": 12094,
                "modelIdStr": "am-nvdx92556wpw",
                "modelName": "m_18423_10840",
                "modelVersionId": 14997,
                "modelVersionIdStr": "amv-hcxfe5a8z6nd",
                "version": "1",
                "description": "",
                "sourceType": "Train",
                "sourceExtra": {
                    "trainSourceExtra": {
                        "taskId": 18423,
                        "taskIdStr": "job-vbt3exahqhrv",
                        "taskName": "task_EJD7l6v0TH",
                        "iterationVersion": 1,
                        "runId": 10840,
                        "runIdStr": "task-am9st8hyntpm",
                        "devType": 1,
                        "modelType": 20,
                        "templateType": 2000,
                    },
                    "sourceType": "Train",
                },
                "framework": "paddlepaddle",
                "algorithm": "ERNIE_EB-ERNIEBOT_PRO",
                "modelNet": "paddlepaddle-ERNIE_EB-ERNIEBOT_PRO_LORA",
                "state": "Ready",
                "ioMode": "chat",
                "ioLength": "",
                "copyright": "",
                "property": {},
                "createTime": "2024-01-16T18:38:08+08:00",
                "modifyTime": "2024-01-16T18:42:44+08:00",
                "deployResource": ["Private"],
                "supportOptions": ["Deploy"],
                "trainType": "ernieBotLite-Speed",
                "params": {
                    "input": {
                        "type": "object",
                        "required": ["messages"],
                        "properties": {
                            "messages": {
                                "type": "array",
                                "items": {
                                    "type": "object",
                                    "required": ["role", "content"],
                                    "properties": {
                                        "role": {
                                            "name": "role",
                                            "type": "string",
                                            "default": "user",
                                            "description": (
                                                '当前支持以下两个role： "user": 用户'
                                                ' "assistant": 对话助手'
                                            ),
                                        },
                                        "content": {
                                            "name": "content",
                                            "type": "string",
                                            "description": "对话内容，不能为空",
                                        },
                                    },
                                },
                            },
                            "stream": {
                                "name": "stream",
                                "type": "boolean",
                                "description": (
                                    "是否以流式接口的形式返回数据； 默认false"
                                ),
                            },
                            "user_id": {
                                "name": "user_id",
                                "type": "string",
                                "description": "表示最终用户的唯一标识符，可以监视和检测滥用行为，防止接口恶意调用。",
                            },
                        },
                    },
                    "output": {
                        "type": "object",
                        "required": [],
                        "properties": {
                            "id": {
                                "name": "id",
                                "type": "string",
                                "description": "本轮对话的id",
                            },
                            "object": {
                                "name": "object",
                                "type": "string",
                                "description": (
                                    "回包类型 “chat.completion”：多轮对话返回"
                                ),
                            },
                            "created": {
                                "name": "created",
                                "type": "integer",
                                "format": "int32",
                                "description": "时间戳",
                            },
                            "sentence_id": {
                                "name": "sentence_id",
                                "type": "integer",
                                "format": "int32",
                                "description": (
                                    "流式接口模式下会返回，表示当前子句的序号"
                                ),
                            },
                            "is_end": {
                                "name": "is_end",
                                "type": "boolean",
                                "description": (
                                    "流式接口模式下会返回，表示当前子句是否是最后一句"
                                ),
                            },
                            "is_truncated": {
                                "name": "is_truncated",
                                "type": "boolean",
                                "description": "标识当前生成的结果是否被截断",
                            },
                            "result": {
                                "name": "result",
                                "type": "string",
                                "description": (
                                    "对话返回结果, 当前对话返回结果限制在1000个token"
                                ),
                            },
                            "need_clear_history": {
                                "name": "need_clear_history",
                                "type": "boolean",
                                "description": "值为true表示用户输入存在安全风险，建议关闭当前会话，清理历史会话信息",
                            },
                            "ban_round": {
                                "name": "ban_round",
                                "type": "integer",
                                "format": "int32",
                                "description": (
                                    "当need_clear_history为true时，"
                                    "此字段会告知第几轮对话有敏感信息，如果是当前问题，"
                                    "ban_round = -1"
                                ),
                            },
                            "usage": {
                                "type": "object",
                                "required": [],
                                "description": (
                                    "token统计信息，token数 = 汉字数+单词数*1.3 （仅为估算逻辑）"
                                ),
                                "properties": {
                                    "prompt_tokens": {
                                        "name": "prompt_tokens",
                                        "type": "integer",
                                        "format": "int32",
                                        "description": "问题tokens数（包含历史QA）",
                                    },
                                    "completion_tokens": {
                                        "name": "completion_tokens",
                                        "type": "integer",
                                        "format": "int32",
                                        "description": "回答tokens数",
                                    },
                                    "total_tokens": {
                                        "name": "total_tokens",
                                        "type": "integer",
                                        "format": "int32",
                                        "description": "tokens总数",
                                    },
                                },
                            },
                        },
                    },
                },
            },
            "log_id": "2443391389",
        }
    )


@app.route(Consts.AppListAPI, methods=["GET"])
@iam_auth_checker
def get_app_list():
    return json_response(
        {
            "log_id": "8918918516",
            "result": {
                "appList": [
                    {
                        "id": 1,
                        "name": "unit_test_1",
                        "ak": "ak_from_app_list_api_1",
                        "sk": "sk_from_app_list_api_1",
                        "apiIds": "1,2,3",
                    },
                    {
                        "id": 2,
                        "name": "unit_test_2",
                        "ak": "ak_from_app_list_api_2",
                        "sk": "sk_from_app_list_api_2",
                        "apiIds": "1,2,3",
                    },
                    {
                        "id": 3,
                        "name": "unit_test_3",
                        "ak": "ak_from_app_list_api_3",
                        "sk": "sk_from_app_list_api_3",
                        "apiIds": "1,2,3",
                    },
                ]
            },
        }
    )


@app.route(Consts.ModelDetailAPI, methods=["POST"])
@iam_auth_checker
def get_model_detail():
    """
    mock get model detail api
    """
    return json_response(
        {
            "result": {
                "modelId": 12094,
                "modelIdStr": "am-nvdx92556wpw",
                "modelName": "m_18423_10840",
                "source": "UserCreate",
                "modelType": 0,
                "createUserId": 20,
                "createUser": "baidu_aipd",
                "createTime": "2024-01-16T18:38:08+08:00",
                "modifyTime": "2024-01-16T18:38:08+08:00",
                "description": "",
                "trainType": "ernieBotLite-Speed",
                "modelVersionList": [
                    {
                        "modelId": 12094,
                        "modelIdStr": "am-nvdx92556wpw",
                        "modelName": "m_18423_10840",
                        "modelVersionId": 14997,
                        "modelVersionIdStr": "amv-hcxfe5a8z6nd",
                        "version": "1",
                        "description": "",
                        "sourceType": "Train",
                        "sourceExtra": {
                            "trainSourceExtra": {
                                "taskId": 18423,
                                "taskIdStr": "job-vbt3exahqhrv",
                                "taskName": "task_EJD7l6v0TH",
                                "iterationVersion": 1,
                                "runId": 10840,
                                "runIdStr": "task-am9st8hyntpm",
                                "devType": 1,
                                "modelType": 20,
                                "templateType": 2000,
                            },
                            "sourceType": "Train",
                        },
                        "framework": "paddlepaddle",
                        "algorithm": "ERNIE_EB-ERNIEBOT_PRO",
                        "modelNet": "paddlepaddle-ERNIE_EB-ERNIEBOT_PRO_LORA",
                        "state": "Ready",
                        "ioMode": "chat",
                        "ioLength": "",
                        "copyright": "",
                        "property": {},
                        "createTime": "2024-01-16T18:38:08+08:00",
                        "modifyTime": "2024-01-16T18:38:09+08:00",
                        "deployResource": ["Private"],
                        "supportOptions": ["Deploy"],
                        "trainType": "ernieBotLite-Speed",
                    }
                ],
            },
            "log_id": "3662836331",
        }
    )


@app.route(Consts.ModelPublishAPI, methods=["POST"])
@iam_auth_checker
def publish_model():
    """
    mock publish model api
    """
    return json_response(
        {
            "log_id": 1212121,
            "result": {
                "modelIDStr": "am-nvdx92556wpw",
                "modelId": 12094,
                "version": "1",
                "versionId": 14997,
                "versionIdStr": "amv-hcxfe5a8z6nd",
            },
        }
    )


@app.route(Consts.ModelEvalCreateAPI, methods=["POST"])
@iam_auth_checker
def create_evaluation_task():
    """
    mock create evaluation task api
    """
    return json_response({"result": {"evalId": "585"}, "log_id": "2255352990"})


@app.route(Consts.ModelEvalInfoAPI, methods=["POST"])
@iam_auth_checker
def get_evaluation_info():
    """
    mock get evaluation task info api
    """
    return json_response(
        {
            "result": {
                "evaluationId": request.json["id"],
                "name": "eval_for_lama2",
                "description": "",
                "state": "Done",
                "evalUnits": [
                    {
                        "modelVersionId": 1819,
                        "modelId": 1354,
                        "modelName": "Llama_2_7b_all",
                        "modelVersion": "1",
                        "modelSource": "Train",
                        "state": "Editing",
                        "modelVersionDesc": "",
                        "message": "",
                        "modelTags": None,
                    }
                ],
                "datasetId": "1337",
                "datasetName": "预置数据集>AGI_EVAL>V1",
                "computeResourceConf": {
                    "vmType": 1,
                    "vmNumber": 8,
                    "computeResourceId": "",
                    "cpu": 0,
                    "memory": 0,
                },
                "evalStandardConf": {
                    "evalMode": "model,manual,rule",
                    "scoreModes": ["similarity", "accuracy"],
                    "stopWordsPath": "",
                    "appId": 1483416585,
                    "appAk": "uiuj6hZY5HUrlFej1deMUAKM",
                    "appSk": "Imvaecl8UrUPTMOyFSraxpt1IpkGFTCp",
                    "apiName": "ERNIE-Bot",
                    "apiUrl": "/rpc/2.0/ai_custom/v1/wenxinworkshop/chat/completions",
                    "prompt": {
                        "templateName": " 裁判员模型打分模板（含参考答案）",
                        "templateContent": """
                            你是一个好助手。请你为下面问题的回答打分
                            问题如下: {src}
                            标准答案如下：{tgt}
                            回答如下：{prediction}
                            评分的指标如下：综合得分
                            请你遵照以下的评分步骤：1.
                            仔细阅读所提供的问题，确保你理解问题的要求和背景。
                            2.
                            仔细阅读所提供的标准答案，确保你理解问题的标准答案
                            3.
                            阅读答案，并检查是否用词不当
                            4.
                            检查答案是否严格遵照了题目的要求，包括答题方式、答题长度、答题格式等等。
                            根据答案的综合水平给出0到7的评分。如果答案存在明显的不合理之处，则应给出一个较低的评分。如果答案符合以上要求并且与参考答案含义相似，则应给出一个较高的评分。
                            你的回答模版如下:
                            评分: 此处只能回答整数评分
                            原因: 此处只能回答评分原因
                            """,
                        "metric": "综合得分",
                        "steps": """
                            1.仔细阅读所提供的问题，确保你理解问题的要求和背景。
                            2.
                            仔细阅读所提供的标准答案，确保你理解问题的标准答案
                            3.
                            阅读答案，并检查是否用词不当
                            4.
                            检查答案是否严格遵照了题目的要求，包括答题方式、答题长度、答题格式等等。
                            """,
                        "minScore": 0,
                        "maxScore": 7,
                    },
                    "resultDatasetId": "1",
                    "resultDatasetName": "name",
                    "resultDatasetProjectType": 0,
                    "resultDatasetImportStatus": 0,
                    "resultDatasetReleaseStatus": 0,
                    "evaluationDimension": [
                        {
                            "dimension": "满意度",
                            "description": "",
                            "minScore": 0,
                            "maxScore": 2,
                        },
                        {
                            "dimension": "安全性",
                            "description": "安全性备注",
                            "minScore": 0,
                            "maxScore": 2,
                        },
                    ],
                },
            },
            "log_id": "4245751552",
        }
    )


@app.route(Consts.ModelEvalResultAPI, methods=["POST"])
@iam_auth_checker
def get_evaluation_result():
    """
    mock get evaluation result api
    """
    return json_response(
        {
            "result": [
                {
                    "modelName": "llama213blora",
                    "modelVersion": "1",
                    "modelVersionSource": "Train",
                    "evalMode": "model,manual,rule",
                    "evaluationName": "eval_混合_单模型",
                    "id": "65544bbadcb373c893b080df",
                    "modelVersionId": 1576,
                    "modelId": 1164,
                    "evaluationJobId": 2617,
                    "userId": 1,
                    "projectId": "",
                    "evaluationId": request.json["id"],
                    "effectMetric": {
                        "accuracy": 0,
                        "f1Score": 0.095671654,
                        "rouge_1": 0.063611045,
                        "rouge_2": 0.004779625,
                        "rouge_l": 0.072322726,
                        "bleu4": 0.004749891,
                        "avgJudgeScore": 3.875,
                        "stdJudgeScore": 0.59947896,
                        "medianJudgeScore": 4,
                        "scoreDistribution": {
                            "0": 0,
                            "1": 0,
                            "2": 0,
                            "3": 2,
                            "4": 5,
                            "5": 1,
                            "-1": 0,
                        },
                        "manualAvgScore": 2,
                        "goodCaseProportion": 1,
                        "subjectiveImpression": "1",
                        "manualScoreDistribution": [
                            {"dimension": "满意度", "scoreDistribution": {"2": 8}},
                            {"dimension": "安全性", "scoreDistribution": {"2": 8}},
                        ],
                    },
                }
            ],
            "log_id": "2404206370",
        }
    )


@app.route(Consts.ModelEvalStopAPI, methods=["POST"])
@iam_auth_checker
def stop_evaluation_task():
    """
    mock stop evaluation task api
    """
    return json_response(
        {"result": {"result": True, "errorMessage": ""}, "log_id": "2398985472"}
    )


@app.route(Consts.ServiceCreateAPI, methods=["POST"])
@iam_auth_checker
def create_service():
    """
    mock create service api
    """
    return json_response(
        {"log_id": "2771697584", "result": {"result": True, "serviceId": 164}}
    )


@app.route(Consts.ServiceDetailAPI, methods=["POST"])
@iam_auth_checker
def get_service():
    """
    mock get service api
    """
    return json_response(
        {
            "log_id": "3902119009",
            "result": {
                "id": 169,
                "modelId": 287,
                "modelName": "wxq_llama_0830",
                "modelType": 0,
                "templateType": 2000,
                "iterationId": 384,
                "modelVersion": "1",
                "version": "1",
                "name": "xm",
                "uri": "xbiimimv_xxx",
                "fullUri": "http://gzns-inf-h22-for-idl28.gzns:8192/rpc/v1/agile/chat/xbiimimv_xxx",
                "applyStatus": 2,
                "serviceStatus": "Done",
                "sourceType": 1,
                "onlineTime": 1694601667,
                "callUnitPrice": "0",
                "description": "",
                "devApiId": 29076,
                "apiId": 1029076,
                "vmConfig": {
                    "resourceId": "",
                    "instanceCount": 2,
                    "CPUNum": 0,
                    "memory": 0,
                    "GPUType": "",
                    "GPUNum": 0,
                    "volumeId": "",
                },
                "timeout": 0,
                "qps": 0,
                "noAuthAccess": False,
                "hasDeploying": True,
                "openDcl": False,
                "payType": 3,
                "creator": "百里慕蕊",
                "createTime": 1694586667,
                "modifyTime": 1695728714,
            },
        }
    )


@app.route(Consts.ServiceListAPI, methods=["POST"])
@iam_auth_checker
def list_service():
    """
    mock create service api
    """
    services = [
        {
            "name": "ERNIE-Bot 4.0",
            "url": "https://aip.baidubce.com/rpc/2.0/ai_custom/v1/wenxinworkshop/chat/completions_pro",
            "apiType": "chat",
            "chargeStatus": "OPENED",
            "versionList": [{"trainType": "ernieBot_4", "serviceStatus": "Done"}],
        },
        {
            "name": "ERNIE-Bot-8K",
            "url": "https://aip.baidubce.com/rpc/2.0/ai_custom/v1/wenxinworkshop/chat/ernie_bot_8k",
            "apiType": "chat",
            "chargeStatus": "NOTOPEN",
            "versionList": [{"trainType": "ernieBot_8k", "serviceStatus": "Done"}],
        },
        {
            "name": "ERNIE-Bot",
            "url": "https://aip.baidubce.com/rpc/2.0/ai_custom/v1/wenxinworkshop/chat/completions",
            "apiType": "chat",
            "chargeStatus": "OPENED",
            "versionList": [{"trainType": "ernieBot", "serviceStatus": "Done"}],
        },
        {
            "name": "Stable-Diffusion-XL",
            "url": "https://aip.baidubce.com/rpc/2.0/ai_custom/v1/wenxinworkshop/text2image/sd_xl",
            "apiType": "text2image",
            "chargeStatus": "FREE",
            "versionList": [
                {
                    "trainType": "stablediffusion_VXL",
                    "serviceStatus": "Done",
                }
            ],
        },
        {
            "name": "Embedding-V1",
            "url": "https://aip.baidubce.com/rpc/2.0/ai_custom/v1/wenxinworkshop/embeddings/embedding-v1",
            "apiType": "embeddings",
            "chargeStatus": "OPENED",
            "versionList": [{"trainType": "embedding", "serviceStatus": "Done"}],
        },
        {
            "name": "bge-large-zh",
            "url": "https://aip.baidubce.com/rpc/2.0/ai_custom/v1/wenxinworkshop/embeddings/bge_large_zh",
            "apiType": "embeddings",
            "chargeStatus": "OPENED",
            "versionList": [{"trainType": "embedding", "serviceStatus": "Done"}],
        },
        {
            "name": "bge-large-en",
            "url": "https://aip.baidubce.com/rpc/2.0/ai_custom/v1/wenxinworkshop/embeddings/bge_large_en",
            "apiType": "embeddings",
            "chargeStatus": "OPENED",
            "versionList": [{"trainType": "embedding", "serviceStatus": "Done"}],
        },
    ]

    apiTypes = request.json.get("apiTypefilter")
    if apiTypes:
        services = [service for service in services if service["apiType"] in apiTypes]
    return json_response(
        {
            "log_id": "3333888838",
            "result": {
                "common": services,
                "custom": [],
            },
        }
    )


@app.route(Consts.DatasetCreateAPI, methods=["POST"])
@iam_auth_checker
def create_dataset():
    args = request.json
    if args["storageType"] == "sysBos":
        return json_response(
            {
                "log_id": "log_id",
                "status": 200,
                "success": True,
                "result": {
                    "id": 46563,
                    "groupId": 12,
<<<<<<< HEAD
=======
                    "groupPK": "12",
>>>>>>> 04979a5f
                    "datasetId": "ds-9cetiuhvnbn4mqs3",
                    "versionId": 1,
                    "groupName": args["name"],
                    "displayName": "displayName",
                    "createFrom": 0,
                    "bmlDatasetId": "bmlDatasetId",
                    "userId": 123,
                    "dataType": args["dataType"],
                    "projectType": args["projectType"],
                    "templateType": args["templateType"],
                    "remark": "this is remark",
                    "storageInfo": {
                        "storageId": args.get("storageId", "1231"),
                        "storagePath": args.get(
                            "storagePath",
                            "/easydata/_system_/dataset/ds-z07hkq2kyvsmrmdw/texts",
                        ),
                        "storageName": args.get("storageId", "1231"),
                    },
                    "importStatus": 1,
                    "importProgress": 0,
                    "exportStatus": -1,
                    "releaseStatus": 0,
                    "ShouldHide": True,
                    "status": 0,
                    "isUnique": 0,
                    "errCode": None,
                    "createTime": "2023-10-25T16:16:38.430058683+08:00",
                    "modifyTime": "2023-10-25T16:16:38.430066297+08:00",
                },
            }
        )
    else:
        return json_response(
            {
                "log_id": "log_id",
                "status": 200,
                "success": True,
                "result": {
                    "id": 46563,
                    "groupId": 12,
<<<<<<< HEAD
=======
                    "groupPK": "12",
>>>>>>> 04979a5f
                    "datasetId": "ds-9cetiuhvnbn4mqs3",
                    "versionId": 1,
                    "groupName": args["name"],
                    "displayName": "displayName",
                    "createFrom": 0,
                    "bmlDatasetId": "bmlDatasetId",
                    "userId": 123,
                    "dataType": args["dataType"],
                    "projectType": args["projectType"],
                    "templateType": args["templateType"],
                    "remark": "this is remark",
                    "storageInfo": {
                        "storageId": args.get("storageId", "1231"),
                        "storagePath": args.get(
                            "storagePath",
                            "/easydata/_system_/dataset/ds-z07hkq2kyvsmrmdw/texts",
                        ),
                        "storageName": args.get("storageId", "1231"),
                        "rawStoragePath": args.get("rawStoragePath", ""),
                        "region": "bj",
                    },
                    "importStatus": 1,
                    "importProgress": 0,
                    "exportStatus": -1,
                    "releaseStatus": 0,
                    "ShouldHide": True,
                    "status": 0,
                    "isUnique": 0,
                    "errCode": None,
                    "createTime": "2023-10-25T16:16:38.430058683+08:00",
                    "modifyTime": "2023-10-25T16:16:38.430066297+08:00",
                },
            }
        )


@app.route(Consts.DatasetImportAPI, methods=["POST"])
@iam_auth_checker
def create_data_import_task():
    return json_response(
        {
            "log_id": "log_id",
            "status": 200,
            "success": True,
            "result": True,
        }
    )


@app.route(Consts.DatasetReleaseAPI, methods=["POST"])
@iam_auth_checker
def release_dataset():
    return json_response(
        {
            "log_id": "log_id",
            "status": 200,
            "success": True,
            "result": True,
        }
    )


@app.route(Consts.DatasetInfoAPI, methods=["POST"])
@iam_auth_checker
def get_dataset_info():
    args = request.json
    return json_response(
        {
            "log_id": "log_id",
            "result": {
                "groupPK": "14510",
                "name": "ChineseMedicalDialogueData中文医疗问答数据集",
                "dataType": 4,
                "versionInfo": {
                    "id": 123,
                    "groupId": 14510,
                    "datasetId": 12444,
                    "datasetPK": args["datasetId"],
                    "importRecordCount": 1,
                    "exportRecordCount": 0,
                    "bmlDatasetId": "ds-7pkzh1exthpuy10n",
                    "userId": 0,
                    "versionId": 1,
                    "displayName": "",
                    "importStatus": 2,
                    "importProgress": 100,
                    "exportStatus": 2,
                    "exportProgress": 0,
                    "dataType": 4,
                    "projectType": 20,
                    "templateType": 2000,
                    "errCode": None,
                    "uniqueType": 0,
                    "importErrorInfo": None,
                    "createTime": "2023-09-08 17:10:11",
                    "modifyTime": "2023-10-25 20:45:23",
                    "storageType": "sysBos",
                    "storage": {
                        "storageId": "easydata",
                        "storageName": "easydata",
                        "storagePath": (
                            "/easydata/_system_/dataset/ds-7pkzh1exthpuy10n/texts"
                        ),
                        "rawStoragePath": "",
                        "region": "bj",
                    },
                    "releaseStatus": 2,
                    "releaseErrCode": 0,
                    "releaseStoragePath": (
                        "/easydata/_system_/dataset/ds-7pkzh1exthpuy10n/texts/jsonl"
                    ),
                    "releaseProgress": 0,
                    "remark": "",
                    "annotatedEntityCount": 792099,
                    "entityCount": 792099,
                    "labelCount": 1,
                    "memorySize": 513.42,
                    "characterCount": 173338860,
                    "isEnhancing": False,
                    "enhanceStatus": -1,
                    "hasEnhance": False,
                    "isSelfInstructEnhance": False,
                    "interAnnoRunning": False,
                    "hardSampleCount": 0,
                    "etlStatus": 0,
                    "hasEtl": False,
                    "isPipelineEtl": False,
                    "teamAnnoStatus": -1,
                    "hasTeamAnno": False,
                    "promptOptimizeStatus": 0,
                    "demandStatus": "",
                    "view": 2446,
                    "usage": 262,
                    "description": (
                        "中文医疗对话数据集由792099个问答对组成，包括男科、内科、妇产科、肿瘤科、儿科和外科"
                    ),
                    "tag": [
                        {"name": "文本对话非排序"},
                        {"name": "限定式问答"},
                        {"name": "调优"},
                    ],
                    "license": "MIT",
                    "copyright": "toyhom",
                    "copyrightLink": (
                        "https://github.com/Toyhom/Chinese-medical-dialogue-data"
                    ),
                },
            },
            "status": 200,
            "success": True,
        }
    )


@app.route(Consts.DatasetStatusFetchInBatchAPI, methods=["POST"])
@iam_auth_checker
def get_dataset_status():
    args = request.json
    return json_response(
        {
            "log_id": "log_id",
            "status": 200,
            "success": True,
            "result": {
                idx: {
                    "importStatus": 1,
                    "importProgress": 1,
                    "releaseStatus": 0,
                    "releaseProgress": 0,
                    "exportStatus": 255,
                    "exportProgress": 0,
                    "enhanceStatus": -1,
                    "etlStatus": 0,
                    "importErrorInfo": None,
                    "entityCount": 0,
                    "annotatedEntityCount": 0,
                    "labelCount": 1,
                    "characterCount": 0,
                    "modifyTime": "2023-10-26 12:34:08",
                }
                for idx in args["datasetIds"]
            },
        }
    )


@app.route(Consts.DatasetImportErrorDetail, methods=["POST"])
@iam_auth_checker
def get_dataset_import_error_detail():
    return json_response(
        {
            "log_id": "log_id",
            "result": {
                "dataType": "file",
                "downloadUrl": "url",
                "isZip": 0,
                "projectType": 401,
                "content": [
                    {
                        "sequence": 1,
                        "sampleFileName": "",
                        "sampleName": "WENXINWORKSHOP (1).docx",
                        "textLocation": 0,
                        "textContent": "",
                    }
                ],
            },
            "status": 200,
            "success": True,
        }
    )


@app.route(Consts.DatasetDeleteAPI, methods=["POST"])
@iam_auth_checker
def delete_dataset():
    return json_response(
        {
            "log_id": "9rbmg0i9v2ufkdb2",
            "result": {"versionCount": 0},
            "status": 200,
            "success": True,
        }
    )


@app.route(Consts.DatasetExportAPI, methods=["POST"])
@iam_auth_checker
def create_dataset_export_task():
    return json_response(
        {
            "log_id": "dhqc1wmm2tyg61m7",
            "result": True,
            "status": 200,
            "success": True,
        }
    )


@app.route(Consts.DatasetExportRecordAPI, methods=["POST"])
@iam_auth_checker
def get_export_record():
    return json_response(
        {
            "log_id": "59sjmnq2xzda5spn",
            "result": [
                {
                    "creatorName": "yyw02",
                    "storageId": "easydata-upload",
                    "storagePath": "path",
                    "size": 0.01,
                    "exportFormat": 0,
                    "exportType": 1,
                    "status": 2,
                    "recordNum": 9,
                    "exportTo": 0,
                    "downloadUrl": "http://127.0.0.1:8866/url",
                    "startTime": "2023-11-07 10:04:44",
                    "finishTime": "2023-11-07 10:04:53",
                }
            ],
            "status": 200,
            "success": True,
        }
    )


@app.route("/url", methods=["GET"])
def get_mock_zip_file():
    bio = io.BytesIO()
    with zipfile.ZipFile(bio, mode="w") as f:
        f.writestr(
            "1.jsonl",
            data='[{"prompt": "a prompt", "response": [["no response"]]}]',
        )

    def gen() -> bytes:
        yield bio.getvalue()

    return flask.Response(gen())


@app.route(Consts.PromptCreateAPI, methods=["POST"])
@iam_auth_checker
def create_prompt():
    return json_response(
        {
            "log_id": "py3yxbi7ffdj7kuc",
            "result": {
                "templateId": 732,
                "templatePK": f"pt-{generate_letter_num_random_id()}",
            },
            "status": 200,
            "success": True,
        }
    )


@app.route(Consts.PromptInfoAPI, methods=["POST"])
@iam_auth_checker
def prompt_detail():
    return json_response(
        {
            "log_id": "i1sm6juguyzyqrpd",
            "result": {
                "templateId": 732,
                "templatePK": f"pt-{generate_letter_num_random_id()}",
                "templateName": "文生文1号3343",
                "templateContent": (
                    "请以{number}字数生成{province}省相关简介\naaa(eee) bbbb((xxx))"
                ),
                "content": (
                    "请以{number}字数生成{province}省相关简介\naaa(eee) bbbb5275"
                ),
                "templateVariables": "xxx",
                "labels": [{"labelId": 138, "labelName": "sxz1", "color": ""}],
                "creatorName": "",
                "type": 2,
                "sceneType": 1,
                "frameworkType": 0,
            },
            "status": 200,
            "success": True,
        }
    )


@app.route(Consts.PromptUpdateAPI, methods=["POST"])
@iam_auth_checker
def prompt_update():
    return json_response(
        {
            "log_id": "9sh0grwe6ydfi318",
            "result": {
                "templateId": 1733,
                "templatePK": f"pt-{generate_letter_num_random_id()}",
            },
            "status": 200,
            "success": True,
        }
    )


@app.route(Consts.PromptDeleteAPI, methods=["POST"])
@iam_auth_checker
def prompt_delete():
    return json_response(
        {"log_id": "pws9pkrncvjesmmn", "result": True, "status": 200, "success": True}
    )


@app.route(Consts.PromptListAPI, methods=["POST"])
@iam_auth_checker
def prompt_list():
    name = request.json.get("name", None)
    if name is not None:
        if "txt2img" in name:
            return json_response(
                {
                    "log_id": "4235xa2mjupupcwe",
                    "result": {
                        "total": 239,
                        "items": [
                            {
                                "templateId": 724,
                                "templatePK": f"pt-{generate_letter_num_random_id()}",
                                "templateName": name,
                                "templateContent": "txt2img template {badvar} ((v1))",
                                "templateVariables": "v1",
                                "variableIdentifier": "(())",
                                "negativeTemplateContent": "negative ((v3))",
                                "negativeTemplateVariables": "v3",
                                "labels": [
                                    {
                                        "labelId": 188,
                                        "labelName": "图像生成",
                                        "color": "#0099E6",
                                    }
                                ],
                                "creatorName": "ut",
                                "type": 1,
                                "sceneType": 2,
                                "frameworkType": 0,
                            },
                        ],
                    },
                    "status": 200,
                    "success": True,
                }
            )
        else:
            return json_response(
                {
                    "log_id": "8cpba3jt9svbk81d",
                    "result": {
                        "total": 24,
                        "items": [
                            {
                                "templateId": 11831,
                                "templatePK": f"pt-{generate_letter_num_random_id()}",
                                "templateName": "example_prompt",
                                "templateContent": "template (v1) {v2} (v3)",
                                "templateVariables": "v1",
                                "variableIdentifier": "()",
                                "labels": [
                                    {
                                        "labelId": 150,
                                        "labelName": "test_label",
                                        "color": "#0099E6",
                                    }
                                ],
                                "creatorName": "ut",
                                "type": 2,
                                "sceneType": 1,
                                "frameworkType": 2,
                            },
                            {
                                "templateId": 11827,
                                "templatePK": f"pt-{generate_letter_num_random_id()}",
                                "templateName": name,
                                "templateContent": "example template {var1}",
                                "templateVariables": "var1",
                                "variableIdentifier": "{}",
                                "labels": [
                                    {
                                        "labelId": 150,
                                        "labelName": "test",
                                        "color": "#0099E6",
                                    }
                                ],
                                "creatorName": "ut",
                                "type": 2,
                                "sceneType": 1,
                                "frameworkType": 0,
                            },
                        ],
                    },
                    "status": 200,
                    "success": True,
                }
            )
    return json_response(
        {
            "log_id": "4235xa2mjupupcwe",
            "result": {
                "total": 239,
                "items": [
                    {
                        "templateId": 724,
                        "templatePK": f"pt-{generate_letter_num_random_id()}",
                        "templateName": "照片写实2",
                        "templateContent": (
                            "Cherry Blossoms in Hokkaido in the wintertime, Canon RF"
                            " 16mm f:2.8 STM Lens, hyperrealistic photography, style of"
                            " unsplash and National Geographic"
                        ),
                        "templateVariables": "",
                        "variableIdentifier": "{}",
                        "negativeTemplateContent": (
                            "owres,bad anatomy,cropped,worst quality,low quality,normal"
                            " quality,blurry,blurry,sketches"
                        ),
                        "labels": [
                            {
                                "labelId": 150,
                                "labelName": "图像生成",
                                "color": "#0099E6",
                            }
                        ],
                        "creatorName": "",
                        "type": 1,
                        "sceneType": 2,
                        "frameworkType": 0,
                    },
                    {
                        "templateId": 723,
                        "templatePK": f"pt-{generate_letter_num_random_id()}",
                        "templateName": "3D角色",
                        "templateContent": (
                            "snowing winter, super cute baby pixar style white fairy"
                            " bear, shiny snow-white fluffy, big bright eyes, wearing a"
                            " woolly cyan hat, delicate and fine, high detailed, bright"
                            " color, natural light, simple background, octane render,"
                            " ultra wide angle, 8K"
                        ),
                        "templateVariables": "",
                        "variableIdentifier": "{}",
                        "negativeTemplateContent": (
                            "(worst quality, low quality:1.4),signature, watermark,"
                            " simple background, dated, low res, line art, flat colors"
                        ),
                        "labels": [
                            {
                                "labelId": 150,
                                "labelName": "图像生成",
                                "color": "#0099E6",
                            }
                        ],
                        "creatorName": "",
                        "type": 1,
                        "sceneType": 2,
                        "frameworkType": 0,
                    },
                ],
            },
            "status": 200,
            "success": True,
        }
    )


@app.route(Consts.PromptLabelListAPI, methods=["POST"])
@iam_auth_checker
def prompt_label_list():
    return json_response(
        {
            "log_id": "eauyfgtgqfqdu25z",
            "result": {
                "items": [
                    {
                        "labelId": 139,
                        "createTime": "2023-10-08T11:02:51+08:00",
                        "updateTime": "2023-10-08T11:02:51+08:00",
                        "labelName": "sxz2",
                        "creatorName": "",
                        "type": 2,
                    },
                    {
                        "labelId": 138,
                        "createTime": "2023-10-08T11:02:25+08:00",
                        "updateTime": "2023-10-08T11:02:25+08:00",
                        "labelName": "sxz1",
                        "creatorName": "",
                        "type": 2,
                    },
                    {
                        "labelId": 2,
                        "createTime": "2023-05-29T18:42:44+08:00",
                        "updateTime": "2023-05-29T18:42:44+08:00",
                        "labelName": "label2",
                        "creatorName": "",
                        "type": 2,
                    },
                ],
                "total": 30,
            },
            "status": 200,
            "success": True,
        }
    )


origin_data_source_id = "0"
new_data_source_id = "0"


@app.route(Consts.DatasetCreateETLTaskAPI, methods=["POST"])
@iam_auth_checker
def create_dataset_etl_task():
    global origin_data_source_id, new_data_source_id
    origin_data_source_id = request.json["sourceDatasetId"]
    new_data_source_id = request.json["destDatasetId"]
    return json_response(
        {"log_id": "i9vswaefzbqpu92d", "result": True, "status": 200, "success": True}
    )


@app.route(Consts.DatasetETLTaskInfoAPI, methods=["POST"])
@iam_auth_checker
def get_dataset_etl_task_info():
    global origin_data_source_id, new_data_source_id
    return json_response(
        {
            "log_id": "44k3yj73ms178179",
            "result": {
                "id": request.json["etlId"],
                "userId": 113,
                "sourceDatasetId": origin_data_source_id,
                "destDatasetId": new_data_source_id,
                "taskId": 5331,
                "entityCount": 1,
                "entityType": 2,
                "operationsV2": {
                    "clean": [
                        {"name": "remove_invisible_character", "args": {}},
                        {"name": "replace_uniform_whitespace", "args": {}},
                        {"name": "remove_non_meaning_characters", "args": {}},
                        {
                            "name": "replace_traditional_chinese_to_simplified",
                            "args": {},
                        },
                        {"name": "remove_web_identifiers", "args": {}},
                        {"name": "remove_emoji", "args": {}},
                        {"name": "save_pipeline_clean", "args": {}},
                    ],
                    "deduplication": [
                        {"name": "deduplication_simhash", "args": {"distance": 5.6511}},
                        {"name": "save_pipeline_deduplication", "args": {}},
                    ],
                    "desensitization": [
                        {"name": "replace_emails", "args": {}},
                        {"name": "replace_ip", "args": {}},
                        {"name": "replace_identifier", "args": {}},
                        {"name": "save_pipeline_desensitization", "args": {}},
                    ],
                    "filter": [
                        {
                            "name": "filter_check_number_words",
                            "args": {
                                "number_words_max_cutoff": 10000,
                                "number_words_min_cutoff": 2.2,
                            },
                        },
                        {
                            "name": "filter_check_character_repetition_removal",
                            "args": {"default_character_repetition_max_cutoff": 0.2},
                        },
                        {
                            "name": "filter_check_word_repetition_removal",
                            "args": {"word_repetition_max_cutoff": 0.6},
                        },
                        {
                            "name": "filter_check_special_characters",
                            "args": {"special_characters_max_cutoff": 0.3},
                        },
                        {
                            "name": "filter_check_flagged_words",
                            "args": {"flagged_words_max_cutoff": 0.50556},
                        },
                        {
                            "name": "filter_check_lang_id",
                            "args": {"lang_id_min_cutoff": 0.5},
                        },
                        {
                            "name": "filter_check_perplexity",
                            "args": {"perplexity_max_cutoff": 1110},
                        },
                        {"name": "save_pipeline_filter", "args": {}},
                    ],
                },
                "result": {
                    "RET_OK": 0,
                    "pipeline_stage_result": {
                        "clean": {
                            "status": "Success",
                            "operator_count": 6,
                            "entity_match_count": 1,
                            "each_operator_result": [
                                {
                                    "name": "remove_invisible_character",
                                    "remaining_count": 1,
                                    "drop_count": 0,
                                },
                                {
                                    "name": "replace_uniform_whitespace",
                                    "remaining_count": 1,
                                    "drop_count": 0,
                                },
                                {
                                    "name": "remove_non_meaning_characters",
                                    "remaining_count": 1,
                                    "drop_count": 0,
                                },
                                {
                                    "name": "replace_traditional_chinese_to_simplified",
                                    "remaining_count": 1,
                                    "drop_count": 0,
                                },
                                {
                                    "name": "remove_web_identifiers",
                                    "remaining_count": 1,
                                    "drop_count": 0,
                                },
                                {
                                    "name": "remove_emoji",
                                    "remaining_count": 1,
                                    "drop_count": 0,
                                },
                            ],
                        },
                        "deduplication": {
                            "status": "Success",
                            "operator_count": 1,
                            "entity_match_count": 0,
                            "each_operator_result": [
                                {
                                    "name": "deduplication_simhash",
                                    "remaining_count": 0,
                                    "drop_count": 0,
                                }
                            ],
                        },
                        "desensitization": {
                            "status": "Success",
                            "operator_count": 3,
                            "entity_match_count": 0,
                            "each_operator_result": [
                                {
                                    "name": "replace_emails",
                                    "remaining_count": 0,
                                    "drop_count": 0,
                                },
                                {
                                    "name": "replace_ip",
                                    "remaining_count": 0,
                                    "drop_count": 0,
                                },
                                {
                                    "name": "replace_identifier",
                                    "remaining_count": 0,
                                    "drop_count": 0,
                                },
                            ],
                        },
                        "filter": {
                            "status": "Success",
                            "operator_count": 7,
                            "entity_match_count": 1,
                            "each_operator_result": [
                                {
                                    "name": "filter_check_number_words",
                                    "remaining_count": 1,
                                    "drop_count": 0,
                                },
                                {
                                    "name": "filter_check_character_repetition_removal",
                                    "remaining_count": 0,
                                    "drop_count": 1,
                                },
                                {
                                    "name": "filter_check_word_repetition_removal",
                                    "remaining_count": 1,
                                    "drop_count": 0,
                                },
                                {
                                    "name": "filter_check_special_characters",
                                    "remaining_count": 1,
                                    "drop_count": 0,
                                },
                                {
                                    "name": "filter_check_flagged_words",
                                    "remaining_count": 1,
                                    "drop_count": 0,
                                },
                                {
                                    "name": "filter_check_lang_id",
                                    "remaining_count": 1,
                                    "drop_count": 0,
                                },
                                {
                                    "name": "filter_check_perplexity",
                                    "remaining_count": 1,
                                    "drop_count": 0,
                                },
                            ],
                        },
                    },
                    "export_entity_num": 0,
                    "remaining_entity": 0,
                    "unprocessed_entity": 0,
                    "remove_emoji": {"processed_entity": 0},
                    "remove_url": {"processed_entity": 0},
                    "trad_to_simp": {"processed_entity": 0},
                    "remove_id_card": {"processed_entity": 0},
                    "remove_phone_number": {"processed_entity": 0},
                    "remove_exception_char": {"processed_entity": 0},
                    "replace_sim2trad": {"processed_entity": 0},
                    "replace_trad2sim": {"processed_entity": 0},
                    "replace_upper2lower": {"processed_entity": 0},
                    "cut": {"remaining_entity": 0, "unprocessed_entity": 0},
                    "failReason": "",
                    "pauseReason": "",
                },
                "processStatus": 2,
                "status": 0,
                "createTime": "2023-11-06T14:31:03+08:00",
                "finishTime": "2023-11-06T14:32:11+08:00",
                "creatorName": "yyw02",
                "sourceDatasetName": "4train_generic_usrBos-V1",
                "destDatasetName": "4train_generic_sysBos-V1",
                "etlResult": "",
                "remainingEntity": 0,
                "exceptionResult": "",
                "startTime": "2023-11-06 14:31:03",
                "endTime": "2023-11-06 14:32:11",
                "modifyTime": "2023-11-06 14:32:11",
                "logPath": "path",
            },
            "status": 200,
            "success": True,
        }
    )


@app.route(Consts.DatasetETLListTaskAPI, methods=["POST"])
@iam_auth_checker
def get_dataset_etl_task_list():
    global origin_data_source_id, new_data_source_id
    return json_response(
        {
            "log_id": "wwcm30w7exxexyqx",
            "result": {
                "processingCount": 1,
                "items": [
                    {
                        "etlStrId": 275,
                        "startTime": "2023-11-06 16:03:23",
                        "sourceDatasetName": "4train_generic_usrBos-V1",
                        "destDatasetName": "4train_generic_sysBos-V1",
                        "operatorNameList": [
                            "remove_invisible_character",
                            "replace_uniform_whitespace",
                            "remove_non_meaning_characters",
                            "replace_traditional_chinese_to_simplified",
                            "remove_web_identifiers",
                            "remove_emoji",
                            "deduplication_simhash",
                            "replace_emails",
                            "replace_ip",
                            "replace_identifier",
                            "filter_check_number_words",
                            "filter_check_character_repetition_removal",
                            "filter_check_word_repetition_removal",
                            "filter_check_special_characters",
                            "filter_check_flagged_words",
                            "filter_check_lang_id",
                            "filter_check_perplexity",
                        ],
                        "sourceDatasetId": origin_data_source_id,
                        "destDatasetId": new_data_source_id,
                        "entityCount": 1,
                        "entityType": 2,
                        "result": {
                            "RET_OK": 0,
                            "pipeline_stage_result": None,
                            "export_entity_num": 0,
                            "remaining_entity": 0,
                            "unprocessed_entity": 0,
                            "remove_emoji": {"processed_entity": 0},
                            "remove_url": {"processed_entity": 0},
                            "trad_to_simp": {"processed_entity": 0},
                            "remove_id_card": {"processed_entity": 0},
                            "remove_phone_number": {"processed_entity": 0},
                            "remove_exception_char": {"processed_entity": 0},
                            "replace_sim2trad": {"processed_entity": 0},
                            "replace_trad2sim": {"processed_entity": 0},
                            "replace_upper2lower": {"processed_entity": 0},
                            "cut": {"remaining_entity": 0, "unprocessed_entity": 0},
                            "failReason": "",
                            "pauseReason": "",
                        },
                        "processStatus": 2,
                        "status": 0,
                        "errCode": 0,
                        "errMsg": "",
                        "createTime": "0001-01-01T00:00:00Z",
                        "finishTime": "0001-01-01T00:00:00Z",
                        "modifyTime": "0001-01-01T00:00:00Z",
                    }
                ],
                "total": 1,
            },
            "status": 200,
            "success": True,
        }
    )


@app.route(Consts.DatasetETLTaskDeleteAPI, methods=["POST"])
@iam_auth_checker
def delete_dataset_etl_task():
    return json_response(
        {"log_id": "i9vswaefzbqpu92d", "result": True, "status": 200, "success": True}
    )


@app.route(Consts.DatasetCreateAugTaskAPI, methods=["POST"])
@iam_auth_checker
def create_dataset_augmenting_task():
    return json_response(
        {"log_id": "514mkkutaquh4fvq", "result": True, "status": 200, "success": True}
    )


@app.route(Consts.DatasetAugListTaskAPI, methods=["POST"])
@iam_auth_checker
def get_dataset_aug_task_list():
    return json_response(
        {
            "log_id": "x5bnzd1g2fi3iiz9",
            "result": {
                "total": 45,
                "items": [
                    {
                        "id": 241,
                        "projectType": 20,
                        "sourceDatasetId": 2343,
                        "sourceDatasetName": "sys_bos数据集1106-V1",
                        "destDatasetId": 2431,
                        "destDatasetName": "werwrewrwe-V2",
                        "area": 0,
                        "status": 4,
                        "strategy": 0,
                        "operations": "",
                        "startTime": "2023-11-08 10:44:21",
                        "finishTime": "2023-11-08 10:44:56",
                        "failReason": "对象存储访问异常",
                        "isSelfInstruct": True,
                        "name": "3334",
                        "modelName": "ERNIE-Bot",
                    },
                    {
                        "id": 240,
                        "projectType": 20,
                        "sourceDatasetId": 2324,
                        "sourceDatasetName": "3-V2",
                        "destDatasetId": 2343,
                        "destDatasetName": "sys_bos数据集1106-V1",
                        "area": 0,
                        "status": 3,
                        "strategy": 0,
                        "operations": "",
                        "startTime": "2023-11-08 10:43:55",
                        "finishTime": "2023-11-08 10:44:02",
                        "failReason": "",
                        "isSelfInstruct": True,
                        "name": "357",
                        "modelName": "ERNIE-Bot",
                    },
                ],
            },
            "status": 200,
            "success": True,
        }
    )


@app.route(Consts.DatasetAugTaskInfoAPI, methods=["POST"])
@iam_auth_checker
def get_dataset_augmenting_task_info():
    return json_response(
        {
            "log_id": "cg7tfntkmkwevpgs",
            "result": {
                "id": request.json["taskId"],
                "sourceDatasetId": 1902,
                "destDatasetId": 2325,
                "sourceDatasetName": "augment_0922_1-V1",
                "destDatasetName": "54-V5",
                "labelIds": "",
                "status": 4,
                "area": 0,
                "entityCount": 651,
                "strategy": 0,
                "operations": "",
                "retStr": "对象存储访问异常",
                "startTime": "2023-11-02 14:55:12",
                "finishTime": "2023-11-02 14:56:05",
                "isSelfInstruct": True,
                "name": "augment_1102_2",
                "serviceName": "ERNIE-Bot",
                "appName": "文心千帆showcase123",
                "userName": "百里慕蕊",
                "numSeedFewshot": 6,
                "numInstancesToGenerate": 20,
                "similarityThreshold": 0.6,
            },
            "status": 200,
            "success": True,
        }
    )


@app.route(Consts.DatasetAugTaskDeleteAPI, methods=["POST"])
@iam_auth_checker
def delete_dataset_augmenting_task():
    return json_response(
        {"log_id": "514mkkutaquh4fvq", "result": True, "status": 200, "success": True}
    )


@app.route(Consts.DatasetAnnotateAPI, methods=["POST"])
@iam_auth_checker
def annotate_an_entity():
    return json_response(
        {"log_id": "x7wwxwhykirrt30n", "result": True, "status": 200, "success": True}
    )


@app.route(Consts.DatasetEntityDeleteAPI, methods=["POST"])
@iam_auth_checker
def delete_an_entity():
    return json_response(
        {
            "log_id": "d9vkbs591be1u4ms",
            "result": {"failedOnes": None},
            "status": 200,
            "success": True,
        }
    )


@app.route(Consts.DatasetEntityListAPI, methods=["POST"])
@iam_auth_checker
def list_all_entity_in_dataset():
    return json_response(
        {
            "log_id": "15jk2d6tkisnidt9",
            "result": {
                "totalAll": 7,
                "total": 2,
                "items": [
                    {
                        "id": "aaa",
                        "name": "",
                        "labels": [
                            {
                                "label_id": "654887c72733b0c09e2d5bc0",
                                "name": "ERNIE_BOT",
                                "color": "#1A73E8",
                            }
                        ],
                        "url": "url1",
                        "memorySize": 0.01,
                        "isEncrypted": False,
                        "textExtra": {
                            "domainType": "",
                            "taskType": "",
                            "wordNum": 0,
                            "repetitiveCharRatio": 0,
                            "specialCharRatio": 0,
                            "flaggedWordRatio": 0,
                            "langProb": 0,
                            "perplexity": 0,
                        },
                    },
                    {
                        "id": "bbb",
                        "name": "",
                        "labels": [
                            {
                                "label_id": "654887c72733b0c09e2d5bc0",
                                "name": "ERNIE_BOT",
                                "color": "#1A73E8",
                            }
                        ],
                        "url": "url2",
                        "memorySize": 0.01,
                        "isEncrypted": False,
                        "textExtra": {
                            "domainType": "",
                            "taskType": "",
                            "wordNum": 0,
                            "repetitiveCharRatio": 0,
                            "specialCharRatio": 0,
                            "flaggedWordRatio": 0,
                            "langProb": 0,
                            "perplexity": 0,
                        },
                    },
                ],
            },
            "status": 200,
            "success": True,
        }
    )


@app.route("/mock/hub/prompt", methods=["GET"])
def mock_hub_file():
    buffer = BytesIO()
    content = """{
    "sdk_version": "0.2.0",
    "obj": {
        "module": "qianfan.common.prompt.prompt",
        "type": "Prompt",
        "args": {
            "name": "穿搭灵感",
            "template": "请推荐三套{style}适合通勤的{gender}衣着搭配",
            "variables": [
                "style",
                "gender"
            ],
            "labels": [
                {
                    "module": "qianfan.common.prompt.prompt",
                    "type": "PromptLabel",
                    "args": {
                        "id": 1734,
                        "name": "生活助手",
                        "color": "#2468F2"
                    }
                }
            ],
            "identifier": "{}",
            "type": {
                "module": "qianfan.consts",
                "type": "PromptType",
                "args": {
                    "value": 1
                }
            },
            "scene_type": {
                "module": "qianfan.consts",
                "type": "PromptSceneType",
                "args": {
                    "value": 1
                }
            },
            "framework_type": {
                "module": "qianfan.consts",
                "type": "PromptFrameworkType",
                "args": {
                    "value": 0
                }
            },
            "creator_name": ""
        }
    }
}"""
    buffer.write(bytes(content, "utf-8"))
    buffer.seek(0)
    return send_file(buffer, as_attachment=True, download_name="prompt.json")


@app.route(Consts.ModelAPIPrefix + "/erniebot/plugins", methods=["POST"])
def eb_plugin():
    return json_response(
        {
            "id": "as-sky7jr2cay",
            "object": "chat.completion",
            "created": 1703036786,
            "result": (
                "以下是我对图片的理解：\n图中是一条笔直的公路，路旁有黄色的交通柱，"
                "天空上有白云，太阳已经落下，天空呈现出蓝色。"
                "\n可以参考下面的提问方式:\n示例1) 请根据图片描述，"
                "写一篇500字以上的文章，描述这幅图片带来的情感和感受。\n示例2)"
                " 请根据图片描述，创作一篇500字以上的短篇小说，描述图中场景，人物心情，"
                "以及可能发生的故事。\n示例3) 请根据图片内容，创作一首5句以上的现代诗，"
                "表达对这幅图片的感受和情感。\n"
            ),
            "is_truncated": False,
            "need_clear_history": False,
            "plugin_info": [
                {
                    "plugin_id": "1069:1.0.0",
                    "plugin_name": "",
                    "plugin_req": '{"query":"","history":"[]","url":"https://ebui-cdn.bj.bcebos.com/showcase/pluginDemo/imageTalk2.jpg"}',
                    "plugin_resp": "",
                    "status": "1",
                    "api_id": "ImageAI.QA",
                },
                {
                    "plugin_id": "1069:1.0.0",
                    "plugin_name": "",
                    "plugin_req": '{"query":"","history":"[]","url":"https://ebui-cdn.bj.bcebos.com/showcase/pluginDemo/imageTalk2.jpg"}',
                    "plugin_resp": '{"errCode":0,"errMsg":"success","status":"StartFileparser","rawText":"","actionName":"解析图片","actionContent":"开始图片解析","usage":null,"eventName":"event"}',
                    "status": "1",
                    "api_id": "ImageAI.QA",
                },
                {
                    "plugin_id": "1069:1.0.0",
                    "plugin_name": "",
                    "plugin_req": '{"query":"","history":"[]","url":"https://ebui-cdn.bj.bcebos.com/showcase/pluginDemo/imageTalk2.jpg"}',
                    "plugin_resp": '{"errCode":0,"errMsg":"success","status":"StartFileparser","rawText":"","actionName":"解析图片","actionContent":"开始图片解析","usage":null,"eventName":"event"}\n{"errCode":0,"errMsg":"success","status":"","rawText":"","actionName":"解析图片","actionContent":"图片解析完成","usage":null,"eventName":"event"}',
                    "status": "1",
                    "api_id": "ImageAI.QA",
                },
                {
                    "plugin_id": "1069:1.0.0",
                    "plugin_name": "",
                    "plugin_req": '{"query":"","history":"[]","url":"https://ebui-cdn.bj.bcebos.com/showcase/pluginDemo/imageTalk2.jpg"}',
                    "plugin_resp": '{"errCode":0,"errMsg":"success","status":"StartFileparser","rawText":"","actionName":"解析图片","actionContent":"开始图片解析","usage":null,"eventName":"event"}\n{"errCode":0,"errMsg":"success","status":"","rawText":"","actionName":"解析图片","actionContent":"图片解析完成","usage":null,"eventName":"event"}',
                    "status": "1",
                    "api_id": "ImageAI.QA",
                },
                {
                    "plugin_id": "1069:1.0.0",
                    "plugin_name": "",
                    "plugin_req": '{"query":"","history":"[]","url":"https://ebui-cdn.bj.bcebos.com/showcase/pluginDemo/imageTalk2.jpg"}',
                    "plugin_resp": '{"errCode":0,"errMsg":"success","status":"StartFileparser","rawText":"","actionName":"解析图片","actionContent":"开始图片解析","usage":null,"eventName":"event"}\n{"errCode":0,"errMsg":"success","status":"","rawText":"","actionName":"解析图片","actionContent":"图片解析完成","usage":null,"eventName":"event"}\n{"errCode":0,"errMsg":"success","status":"","rawText":"REMOVED","actionName":"","actionContent":"","usage":{"total_tokens":174},"eventName":"message"}\n{"errCode":0,"errMsg":"","status":"","rawText":"","actionName":"","actionContent":"","usage":{"total_tokens":174},"eventName":"lastMessage"}',
                    "status": "2",
                    "api_id": "ImageAI.QA",
                },
            ],
            "plugin_metas": [
                {
                    "pluginMameForModel": "",
                    "pluginNameForHuman": "说图解画",
                    "operationId": "QA",
                    "pluginVersion": "1.0.0",
                    "pluginId": "1069:1.0.0",
                    "apiId": "ImageAI.QA",
                    "logoUrl": "https://imagetalks.bj.bcebos.com/ImageTalks.png",
                    "uiMeta": "",
                }
            ],
            "usage": {
                "prompt_tokens": 42,
                "completion_tokens": 124,
                "total_tokens": 166,
                "plugins": [
                    {
                        "name": "ImageAI",
                        "parse_tokens": 0,
                        "abstract_tokens": 0,
                        "search_tokens": 0,
                        "total_tokens": 174,
                    }
                ],
            },
        }
    )


@app.route(Consts.ModelAPIPrefix + "/plugin/<endpoint>/", methods=["POST"])
def plugin(endpoint):
    return json_response(
        {
            "id": "as-xx111",
            "object": "chat.completion",
            "created": 1703153237,
            "result": (
                "使用知识库查询数据集创建案例，您可以参考以下步骤进行操作：\n\n1."
                " 确定数据集类型和目标：首先，您需要确定您要创建的数据集类型，"
                "例如文本、图像、音频等。同时，您需要明确数据集的目标，"
                "例如用于训练机器学习模型、进行数据挖掘等。\n2."
                " 收集数据：根据您的数据集类型和目标，收集相关的数据。"
                "您可以通过网络爬虫、公开数据集、合作伙伴等方式获取数据。\n3."
                " 数据清洗和预处理：在收集到数据后，您需要对数据进行清洗和预处理，"
                "以去除无效、重复或错误的数据，并对数据进行标准化、归一化等处理，"
                "以便于后续的分析和建模。\n4. 构建知识库：根据您的数据和目标，"
                "构建一个适当的知识库。知识库可以包括事实、规则、概念等，"
                "用于指导后续的数据集创建过程。\n5. 创建数据集：使用知识库中的信息，"
                "对原始数据进行分类、聚类、标签化等处理，"
                "从而生成一个具有结构化标签或有序关系的新数据集。\n6."
                " 评估和优化：在创建数据集后，您需要对数据集的质量和有效性进行评估。"
                "根据评估结果，您可以对知识库或数据预处理步骤进行调整和优化，"
                "以提高数据集的质量和准确性。\n\n请注意，"
                "以上步骤可能因具体的数据集类型和目标而有所不同。在实际操作中，"
                "您可能需要根据具体情况进行调整和优化。"
            ),
            "is_truncated": False,
            "need_clear_history": False,
            "finish_reason": "normal",
            "usage": {
                "prompt_tokens": 1342,
                "completion_tokens": 310,
                "total_tokens": 1652,
            },
            "meta_info": {
                "plugin_id": "uuid-zhishiku",
                "request": {
                    "query": "使用知识库查询数据集创建案例",
                    "kbIds": ["65362edb8dcc93865e371221"],
                    "score": 0,
                    "topN": 5,
                },
                "response": {
                    "retCode": 1,
                    "message": "",
                    "result": {
                        "besQueryCostMilsec3": 296,
                        "dbQueryCostMilsec1": 0,
                        "embeddedCostMilsec2": 288,
                        "responses": [
                            {
                                "charsNum": 425,
                                "contentKey": "",
                                "docId": "1939336a-fd2b-4798-8cec-ed2752682e2d",
                                "docName": "互联网信息服务深度合成管理规定.txt",
                                "docType": 0,
                                "enableStatus": 1,
                                "hitNum": 4,
                                "isShardDeleted": False,
                                "kbId": "65362edb8dcc93865e371221",
                                "kbName": "test_hj_kndb",
                                "next": {
                                    "charsNum": 102,
                                    "contentKey": "",
                                    "contentKeyUrl": "http://easydata.bj.bcebos.com/_system_/knowledge/kb-rtan0widq1m7292e/doc/1939336a-fd2b-4798-8cec-ed2752682e2d/shard/5a4214eb-5802-4f8c-8071-67a346dfdf1a?authorization=bce-auth-v1%2F50c8bb753dcb4e1d8646bb1ffefd3503%2F2023-12-21T10%3A07%3A05Z%2F3600%2Fhost%2Fe318d41e6e787d6597fee6ec337c5126090c7f67eb753009222a677f9dfe137a",
                                    "contentUrl": "http://easydata.bj.bcebos.com/_system_/knowledge/kb-rtan0widq1m7292e/doc/1939336a-fd2b-4798-8cec-ed2752682e2d/shard/5a4214eb-5802-4f8c-8071-67a346dfdf1a?authorization=bce-auth-v1%2F50c8bb753dcb4e1d8646bb1ffefd3503%2F2023-12-21T10%3A07%3A05Z%2F3600%2Fhost%2Fe318d41e6e787d6597fee6ec337c5126090c7f67eb753009222a677f9dfe137a",
                                    "docId": "1939336a-fd2b-4798-8cec-ed2752682e2d",
                                    "docName": "",
                                    "docType": 0,
                                    "enableStatus": 1,
                                    "hitNum": 10,
                                    "isShardDeleted": False,
                                    "kbId": "65362edb8dcc93865e371221",
                                    "kbName": "test_hj_kndb",
                                    "score": 0,
                                    "shardId": "5a4214eb-5802-4f8c-8071-67a346dfdf1a",
                                    "shardIndex": 10,
                                },
                                "previous": {
                                    "charsNum": 402,
                                    "contentKey": "",
                                    "contentKeyUrl": "http://easydata.bj.bcebos.com/_system_/knowledge/kb-rtan0widq1m7292e/doc/1939336a-fd2b-4798-8cec-ed2752682e2d/shard/0e07162c-c3bc-494d-8c99-227182b38a4b?authorization=bce-auth-v1%2F50c8bb753dcb4e1d8646bb1ffefd3503%2F2023-12-21T10%3A07%3A05Z%2F3600%2Fhost%2Ff3dc2911bf36c241a2d4edeb3d788403f93c6978bb1df29b860b84ee29447cb8",
                                    "contentUrl": "http://easydata.bj.bcebos.com/_system_/knowledge/kb-rtan0widq1m7292e/doc/1939336a-fd2b-4798-8cec-ed2752682e2d/shard/0e07162c-c3bc-494d-8c99-227182b38a4b?authorization=bce-auth-v1%2F50c8bb753dcb4e1d8646bb1ffefd3503%2F2023-12-21T10%3A07%3A05Z%2F3600%2Fhost%2Ff3dc2911bf36c241a2d4edeb3d788403f93c6978bb1df29b860b84ee29447cb8",
                                    "docId": "1939336a-fd2b-4798-8cec-ed2752682e2d",
                                    "docName": "",
                                    "docType": 0,
                                    "enableStatus": 1,
                                    "hitNum": 18,
                                    "isShardDeleted": False,
                                    "kbId": "65362edb8dcc93865e371221",
                                    "kbName": "test_hj_kndb",
                                    "score": 0,
                                    "shardId": "0e07162c-c3bc-494d-8c99-227182b38a4b",
                                    "shardIndex": 8,
                                },
                                "score": 0.47072577,
                                "shardId": "78106dc5-8474-4d28-b064-4eef34b51620",
                                "shardIndex": 9,
                                "content": (
                                    "（一）篇章生成、文本风格转换、"
                                    "问答对话等生成或者编辑文本内容的技术；\n\n（二）文本转语音、"
                                    "语音转换、"
                                    "语音属性编辑等生成或者编辑语音内容的技术；\n\n（三）音乐生成、"
                                    "场景声编辑等生成或者编辑非语音内容的技术；\n\n（四）人脸生成、"
                                    "人脸替换、人物属性编辑、人脸操控、"
                                    "姿态操控等生成或者编辑图像、"
                                    "视频内容中生物特征的技术；\n\n（五）图像生成、"
                                    "图像增强、图像修复等生成或者编辑图像、"
                                    "视频内容中非生物特征的技术；\n\n（六）三维重建、"
                                    "数字仿真等生成或者编辑数字人物、虚拟场景的技术。"
                                    "\n\n深度合成服务提供者，"
                                    "是指提供深度合成服务的组织、个人。"
                                    "\n\n深度合成服务技术支持者，"
                                    "是指为深度合成服务提供技术支持的组织、个人。"
                                    "\n\n深度合成服务使用者，是指使用深度合成服务制作、"
                                    "复制、发布、传播信息的组织、个人。\n\n训练数据，"
                                    "是指被用于训练机器学习模型的标注或者基准数据集。"
                                    "\n\n沉浸式拟真场景，"
                                    "是指应用深度合成技术生成或者编辑的、"
                                    "可供参与者体验或者互动的、"
                                    "具有高度真实感的虚拟场景。"
                                ),
                                "is_truncated": False,
                            }
                        ],
                        "urlSignedCostMilsec4": 301,
                    },
                    "doc_nums": 5,
                },
                "action": "llm",
                "action_input": [
                    "现在你的任务是根据给定的材料回答用户的问题，"
                    "你会解答我关于problem的问题。你需要根据已提供的材料知识进行回答，"
                    "不能自己编撰。\n你的任务是做一名问答助手，"
                    "根据【检索结果】来回答最后的【问题】。在回答问题时，"
                    "你需要注意以下几点：\n1.【检索结果】有多条，"
                    "每条【检索结果】之间由-分隔。"
                    "\n2.如果某条【检索结果】与【问题】无关，"
                    "就不要参考这条【检索结果】。\n3.请直接回答问题，"
                    "不要强调客服的职责。此外，避免出现无关话术，"
                    '如"根据【检索结果】..."等。\n\n【检索结果】\n- （一）篇章生成、'
                    "文本风格转换、"
                    "问答对话等生成或者编辑文本内容的技术；\n\n（二）文本转语音、"
                    "语音转换、"
                    "语音属性编辑等生成或者编辑语音内容的技术；\n\n（三）音乐生成、"
                    "场景声编辑等生成或者编辑非语音内容的技术；\n\n（四）人脸生成、"
                    "人脸替换、人物属性编辑、人脸操控、姿态操控等生成或者编辑图像、"
                    "视频内容中生物特征的技术；\n\n（五）图像生成、图像增强、"
                    "图像修复等生成或者编辑图像、"
                    "视频内容中非生物特征的技术；\n\n（六）三维重建、"
                    "数字仿真等生成或者编辑数字人物、虚拟场景的技术。"
                    "\n\n深度合成服务提供者，是指提供深度合成服务的组织、个人。"
                    "\n\n深度合成服务技术支持者，是指为深度合成服务提供技术支持的组织、"
                    "个人。\n\n深度合成服务使用者，是指使用深度合成服务制作、复制、"
                    "发布、传播信息的组织、个人。\n\n训练数据，"
                    "是指被用于训练机器学习模型的标注或者基准数据集。"
                    "\n\n沉浸式拟真场景，是指应用深度合成技术生成或者编辑的、"
                    "可供参与者体验或者互动的、具有高度真实感的虚拟场景。\n- 第十条"
                    " 深度合成服务提供者应当加强深度合成内容管理，"
                    "采取技术或者人工方式对深度合成服务使用者的输入数据和合成结果进行审核。"
                    "\n\n深度合成服务提供者应当建立健全用于识别违法和不良信息的特征库，"
                    "完善入库标准、规则和程序，记录并留存相关网络日志。"
                    "\n\n深度合成服务提供者发现违法和不良信息的，应当依法采取处置措施，"
                    "保存有关记录，"
                    "及时向网信部门和有关主管部门报告；对相关深度合成服务使用者依法依约采取警示、"
                    "限制功能、暂停服务、关闭账号等处置措施。\n\n第十一条"
                    " 深度合成服务提供者应当建立健全辟谣机制，"
                    "发现利用深度合成服务制作、复制、发布、传播虚假信息的，"
                    "应当及时采取辟谣措施，保存有关记录，"
                    "并向网信部门和有关主管部门报告。\n\n第十二条"
                    " 深度合成服务提供者应当设置便捷的用户申诉和公众投诉、举报入口，"
                    "公布处理流程和反馈时限，及时受理、处理和反馈处理结果。\n-"
                    " （一）生成或者编辑人脸、"
                    "人声等生物识别信息的；\n\n（二）生成或者编辑可能涉及国家安全、"
                    "国家形象、国家利益和社会公共利益的特殊物体、"
                    "场景等非生物识别信息的。\n\n第十六条"
                    " 深度合成服务提供者对使用其服务生成或者编辑的信息内容，"
                    "应当采取技术措施添加不影响用户使用的标识，并依照法律、"
                    "行政法规和国家有关规定保存日志信息。\n\n第十七条"
                    " 深度合成服务提供者提供以下深度合成服务，"
                    "可能导致公众混淆或者误认的，"
                    "应当在生成或者编辑的信息内容的合理位置、区域进行显著标识，"
                    "向公众提示深度合成情况：\n\n（一）智能对话、"
                    "智能写作等模拟自然人进行文本的生成或者编辑服务；\n\n（二）合成人声、"
                    "仿声等语音生成或者显著改变个人身份特征的编辑服务；\n\n（三）人脸生成、"
                    "人脸替换、人脸操控、姿态操控等人物图像、"
                    "视频生成或者显著改变个人身份特征的编辑服务；\n\n（四）沉浸式拟真场景等生成或者编辑服务；\n\n（五）其他具有生成或者显著改变信息内容功能的服务。"
                    "\n- 第二十一条 网信部门和电信主管部门、"
                    "公安部门依据职责对深度合成服务开展监督检查。"
                    "深度合成服务提供者和技术支持者应当依法予以配合，并提供必要的技术、"
                    "数据等支持和协助。"
                    "\n\n网信部门和有关主管部门发现深度合成服务存在较大信息安全风险的，"
                    "可以按照职责依法要求深度合成服务提供者和技术支持者采取暂停信息更新、"
                    "用户账号注册或者其他相关服务等措施。"
                    "深度合成服务提供者和技术支持者应当按照要求采取措施，进行整改，"
                    "消除隐患。\n\n第二十二条"
                    " 深度合成服务提供者和技术支持者违反本规定的，依照有关法律、"
                    "行政法规的规定处罚；造成严重后果的，依法从重处罚。"
                    "\n\n构成违反治安管理行为的，"
                    "由公安机关依法给予治安管理处罚；构成犯罪的，依法追究刑事责任。"
                    "\n\n第五章 附则\n\n第二十三条"
                    " 本规定中下列用语的含义：\n\n深度合成技术，是指利用深度学习、"
                    "虚拟现实等生成合成类算法制作文本、图像、音频、视频、"
                    "虚拟场景等网络信息的技术，包括但不限于：。\n- 第十三条"
                    " 互联网应用商店等应用程序分发平台应当落实上架审核、日常管理、"
                    "应急处置等安全管理责任，核验深度合成类应用程序的安全评估、"
                    "备案等情况；对违反国家有关规定的，应当及时采取不予上架、警示、"
                    "暂停服务或者下架等处置措施。\n\n第三章"
                    " 数据和技术管理规范\n\n第十四条"
                    " 深度合成服务提供者和技术支持者应当加强训练数据管理，"
                    "采取必要措施保障训练数据安全；训练数据包含个人信息的，"
                    "应当遵守个人信息保护的有关规定。"
                    "\n\n深度合成服务提供者和技术支持者提供人脸、"
                    "人声等生物识别信息编辑功能的，"
                    "应当提示深度合成服务使用者依法告知被编辑的个人，并取得其单独同意。"
                    "\n\n第十五条 深度合成服务提供者和技术支持者应当加强技术管理，"
                    "定期审核、评估、验证生成合成类算法机制机理。"
                    "\n\n深度合成服务提供者和技术支持者提供具有以下功能的模型、"
                    "模板等工具的，"
                    "应当依法自行或者委托专业机构开展安全评估：\n\n（一）生成或者编辑人脸、"
                    "人声等生物识别信息的；。"
                    "\n\n\n【问题】\n使用知识库查询数据集创建案例\n\n【回答】\n"
                ],
                "action_output": "",
            },
            "log_id": 1107539952111324513,
        }
    )


prompt_opti_task_calltimes = {}


@app.route(Consts.PromptCreateOptimizeTaskAPI, methods=["POST"])
@iam_auth_checker
def create_prompt_optimize_task():
    """
    create prompt optimize task
    """
    task_id = generate_letter_num_random_id(16)
    prompt_opti_task_calltimes[task_id] = 0
    return json_response(
        {
            "log_id": "sfcie8dcxyat7mwy",
            "result": {"id": f"task-{task_id}"},
            "status": 200,
            "success": True,
        }
    )


@app.route(Consts.PromptGetOptimizeTaskInfoAPI, methods=["POST"])
@iam_auth_checker
def get_prompt_optimize_task():
    """
    get prompt optimize task info
    """
    r = request.json
    task_id = r["id"]
    status = 2
    if task_id in prompt_opti_task_calltimes:
        prompt_opti_task_calltimes[task_id] += 1
        if prompt_opti_task_calltimes[task_id] < 3:
            status = 1
    return json_response(
        {
            "log_id": "0qqb0s65kh5d2g9s",
            "result": {
                "id": "task-96f3mfrnj5e8qgv3",
                "content": "原始prompt",
                "optimizeContent": "optimized prompt",
                "qingfanResult": "",
                "operations": [
                    {"opType": 1, "payload": 1},
                    {"opType": 2, "payload": 1},
                    {"opType": 3, "payload": 1},
                    {"opType": 4, "payload": 0},
                ],
                "processStatus": status,
                "appId": 1483416585,
                "serviceName": "ERNIE-Bot-turbo",
                "projectId": "",
                "creator": "easydata_user",
                "inference": "",
                "createTime": "2023-12-29 17:40:33",
                "modifyTime": "2023-12-29 17:40:48",
            },
            "status": 200,
            "success": True,
        }
    )


@app.route(Consts.PromptEvaluationAPI, methods=["POST"])
@iam_auth_checker
def prompt_evaluate_score():
    """
    Evaluate prompt with score
    """
    r = request.json
    data = r["data"]
    return json_response(
        {
            "log_id": "9ih8evsperpdvkxk",
            "result": {
                "logID": 2,
                "scores": [
                    [random.random() for _ in range(len(data[0]["response_list"]))]
                    for _ in range(len(data))
                ],
                "errorCode": 0,
                "errorMsg": "",
            },
            "status": 200,
            "success": True,
        }
    )


@app.route(Consts.PromptEvaluationSummaryAPI, methods=["POST"])
@iam_auth_checker
def prompt_evaluate_summary():
    """
    Evaluate prompt with summary
    """
    r = request.json
    data = r["data"]
    return json_response(
        {
            "log_id": "9ih8evsperpdvkxk",
            "result": {
                "responses": [
                    {
                        "response": f"response_{i}",
                        "id": "",
                        "errorCode": 0,
                        "errorMsg": "",
                    }
                    for i in range(len(data))
                ]
            },
            "status": 200,
            "success": True,
        }
    )


def _start_mock_server():
    """
    run mock server
    """
    try:
        requests.get("http://127.0.0.1:8866")
    except Exception:
        # mock server is not running, start it
        app.run(host="0.0.0.0", port=8866, debug=True, use_reloader=False)


def start_mock_server():
    """
    run mock server in background thread
    """
    t = threading.Thread(target=_start_mock_server)
    t.daemon = True
    t.start()


if __name__ == "__main__":
    _start_mock_server()<|MERGE_RESOLUTION|>--- conflicted
+++ resolved
@@ -1442,10 +1442,7 @@
                 "result": {
                     "id": 46563,
                     "groupId": 12,
-<<<<<<< HEAD
-=======
                     "groupPK": "12",
->>>>>>> 04979a5f
                     "datasetId": "ds-9cetiuhvnbn4mqs3",
                     "versionId": 1,
                     "groupName": args["name"],
@@ -1487,10 +1484,7 @@
                 "result": {
                     "id": 46563,
                     "groupId": 12,
-<<<<<<< HEAD
-=======
                     "groupPK": "12",
->>>>>>> 04979a5f
                     "datasetId": "ds-9cetiuhvnbn4mqs3",
                     "versionId": 1,
                     "groupName": args["name"],
