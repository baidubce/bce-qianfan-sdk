--- conflicted
+++ resolved
@@ -1316,11 +1316,6 @@
     )
 
 
-<<<<<<< HEAD
-@app.route(Consts.DatasetCreateETLTaskAPI, methods=["POST"])
-@iam_auth_checker
-def create_dataset_etl_task():
-=======
 origin_data_source_id = 0
 new_data_source_id = 0
 
@@ -1331,7 +1326,6 @@
     global origin_data_source_id, new_data_source_id
     origin_data_source_id = request.json["sourceDatasetId"]
     new_data_source_id = request.json["destDatasetId"]
->>>>>>> b4c3f295
     return json_response(
         {"log_id": "i9vswaefzbqpu92d", "result": True, "status": 200, "success": True}
     )
@@ -1340,23 +1334,15 @@
 @app.route(Consts.DatasetETLTaskInfoAPI, methods=["POST"])
 @iam_auth_checker
 def get_dataset_etl_task_info():
-<<<<<<< HEAD
-=======
     global origin_data_source_id, new_data_source_id
->>>>>>> b4c3f295
     return json_response(
         {
             "log_id": "44k3yj73ms178179",
             "result": {
                 "id": request.json["etlId"],
                 "userId": 113,
-<<<<<<< HEAD
-                "sourceDatasetId": 2235,
-                "destDatasetId": 2230,
-=======
                 "sourceDatasetId": origin_data_source_id,
                 "destDatasetId": new_data_source_id,
->>>>>>> b4c3f295
                 "taskId": 5331,
                 "entityCount": 1,
                 "entityType": 2,
@@ -1572,8 +1558,6 @@
     )
 
 
-<<<<<<< HEAD
-=======
 @app.route(Consts.DatasetETLListTaskAPI, methods=["POST"])
 @iam_auth_checker
 def get_dataset_etl_task_list():
@@ -1648,7 +1632,6 @@
     )
 
 
->>>>>>> b4c3f295
 @app.route(Consts.DatasetETLTaskDeleteAPI, methods=["POST"])
 @iam_auth_checker
 def delete_dataset_etl_task():
@@ -1665,8 +1648,6 @@
     )
 
 
-<<<<<<< HEAD
-=======
 @app.route(Consts.DatasetAugListTaskAPI, methods=["POST"])
 @iam_auth_checker
 def get_dataset_aug_task_list():
@@ -1720,7 +1701,6 @@
     )
 
 
->>>>>>> b4c3f295
 @app.route(Consts.DatasetAugTaskInfoAPI, methods=["POST"])
 @iam_auth_checker
 def get_dataset_augmenting_task_info():
