{
 "cells": [
  {
   "cell_type": "markdown",
   "metadata": {},
   "source": [
    "# 如何使用千帆 Python SDK 对模型进行评估\n",
    "\n",
    "在 0.3.0 版本中，千帆 Python SDK 增加了模型评估的功能，支持用户通过 SDK 发起平台在线评估任务，或者本地 API 评估，并且在本地获取到评估报告。\n",
    "\n",
    "# 准备工作\n",
    "\n",
    "在开始之前，请确保你的千帆 Python SDK 已经升级到了 0.3.0 及以上版本。"
   ]
  },
  {
   "cell_type": "code",
   "execution_count": null,
   "metadata": {
    "vscode": {
     "languageId": "shellscript"
    }
   },
   "outputs": [],
   "source": [
    "#-# cell_skip\n",
    "! pip install -U \"qianfan>=0.3.0\""
   ]
  },
  {
   "cell_type": "markdown",
   "metadata": {},
   "source": [
    "并且在环境变量中设置好 Access Key 与 Secret Key"
   ]
  },
  {
   "cell_type": "code",
   "execution_count": 1,
   "metadata": {
    "ExecuteTime": {
     "end_time": "2024-02-26T03:45:40.178308Z",
     "start_time": "2024-02-26T03:45:40.168742Z"
    }
   },
   "outputs": [],
   "source": [
    "import os\n",
    "\n",
    "# os.environ['QIANFAN_ACCESS_KEY'] = 'your_access_key'\n",
    "# os.environ['QIANFAN_SECRET_KEY'] = 'your_secret_key'\n",
    "\n",
    "# 使用 Service 对象进行评估时，请按实际情况填写 QPS LIMIT，\n",
    "# 取值为所有 Service QPS Limit中的最小值\n",
    "os.environ[\"QIANFAN_QPS_LIMIT\"] = \"1\"\n",
    "os.environ['QIANFAN_LLM_API_RETRY_COUNT'] = \"3\""
   ]
  },
  {
   "cell_type": "markdown",
   "metadata": {},
   "source": [
    "# 正文\n",
    "\n",
    "目前 Evaluation 模块支持用户对 `Model` 和 `Service` 对象进行离线或者在线的评估。\n",
    "\n",
    "## 在线评估\n",
    "\n",
    "在线评估依托千帆平台的资源，在平台上运行评估任务。目前在线评估仅支持对 `Model` 对象进行评估，并且要求被评估的数据集已经上传到千帆平台并处于发布状态。\n",
    "\n",
    "下面展示了如何从本地上传一个数据集到千帆并且发布该数据集。首先，我们需要先加载数据集到本地"
   ]
  },
  {
   "cell_type": "code",
   "execution_count": 3,
   "metadata": {},
   "outputs": [
    {
     "name": "stdout",
     "output_type": "stream",
     "text": [
      "[{'prompt': '地球的自转周期是多久？', 'response': [['大约24小时']]}]\n"
     ]
    }
   ],
   "source": [
    "from typing import Any, Dict\n",
    "\n",
    "from qianfan.dataset import Dataset\n",
    "\n",
    "# 处理数据集用的 map 函数\n",
    "def dataset_map_func(entry: Dict[str, Any]) -> Dict[str, Any]:\n",
    "    entry[\"response\"] = [[entry[\"response\"]]]\n",
    "    return entry\n",
    "\n",
    "# 首先加载数据集\n",
    "ds = Dataset.load(data_file=\"data_file/demo_csv.csv\")\n",
    "# 然后对数据集进行 map 操作，再添加 group 列，并转换成千帆平台的数据集格式\n",
    "ds = ds.map(dataset_map_func).add_default_group_column()\n",
    "ds.pack()\n",
    "\n",
    "print(ds[0])"
   ]
  },
  {
   "cell_type": "markdown",
   "metadata": {},
   "source": [
    "然后，我们再将该数据集上传到千帆平台并发布"
   ]
  },
  {
   "cell_type": "code",
   "execution_count": 3,
   "metadata": {},
   "outputs": [
    {
     "data": {
      "text/plain": [
       "True"
      ]
     },
     "execution_count": 3,
     "metadata": {},
     "output_type": "execute_result"
    }
   ],
   "source": [
    "from qianfan.dataset import DataTemplateType, DataStorageType\n",
    "\n",
    "dataset_name = \"random_name\"\n",
    "dataset_template_type = DataTemplateType.NonSortedConversation\n",
    "dataset_storage_type = DataStorageType.PrivateBos\n",
    "bos_storage_id = \"your_bucket_name\"\n",
    "bos_storage_path = \"/test/\"\n",
    "\n",
    "ds = ds.save(qianfan_dataset_create_args={\n",
    "        \"name\": dataset_name,\n",
    "        \"template_type\": dataset_template_type,\n",
    "        \"storage_type\": dataset_storage_type,\n",
    "        \"storage_id\": bos_storage_id,\n",
    "        \"storage_path\": bos_storage_path,\n",
    "    }, \n",
    "    does_release=True,\n",
    ")"
   ]
  },
  {
   "cell_type": "markdown",
   "metadata": {},
   "source": [
    "数据集发布后不可再修改。后续用户如果想复用该数据集进行评估或训练，可以使用 `load()` 方法在本地加载平台数据集的代理对象"
   ]
  },
  {
   "cell_type": "code",
   "execution_count": 4,
   "metadata": {},
   "outputs": [
    {
     "name": "stdout",
     "output_type": "stream",
     "text": [
      "3\n"
     ]
    }
   ],
   "source": [
    "cloud_datset_id = ds.inner_data_source_cache.id\n",
    "\n",
    "qianfan_ds = Dataset.load(qianfan_dataset_id=cloud_datset_id)\n",
    "print(len(qianfan_ds))"
   ]
  },
  {
   "cell_type": "markdown",
   "metadata": {},
   "source": [
    "在数据集发布成功之后，我们就可以使用该数据集对象进行在线评估了。\n",
    "\n",
    "以 ERNIE-Bot-turbo 预置模型为例，我们首先在 SDK 中创建对应的 `Model` 对象"
   ]
  },
  {
   "cell_type": "code",
   "execution_count": 5,
   "metadata": {},
   "outputs": [],
   "source": [
    "from qianfan.model import Model\n",
    "\n",
    "eb_turbo_model = Model(version_id=\"amv-qb8ijukaish3\")"
   ]
  },
  {
   "cell_type": "markdown",
   "metadata": {},
   "source": [
    "接着，我们需要创建我们在线评估所需要使用千帆评估器对象，它们都存在于 `qianfan.evaluation.evaluator` 模块中，一共有三种千帆评估器：\n",
    "\n",
    "+ `QianfanRefereeEvaluator`: 千帆平台的裁判员评估器，使用大模型对被评估大模型的回答打分，可以自定打分 prompt，打分步骤等信息\n",
    "+ `QianfanRuleEvaluator`: 千帆平台的规则评估器，会根据评估结果计算出一系列统计指标\n",
    "+ `QianfanManualEvaluator`: 千帆平台的人工评估器，使用人工打分的方式对被评估大模型的回答打分。使用该评估器的评估需要首先在千帆平台上完成人工打分才能得到最终结果\n",
    "\n",
    "为了演示起见，本例使用 `QianfanRefereeEvaluator` 与 `QianfanRuleEvaluator` 评估器。"
   ]
  },
  {
   "cell_type": "code",
   "execution_count": 8,
   "metadata": {},
   "outputs": [],
   "source": [
    "from qianfan.evaluation.evaluator import QianfanRefereeEvaluator, QianfanRuleEvaluator\n",
    "from qianfan.evaluation.consts import QianfanRefereeEvaluatorDefaultMetrics, QianfanRefereeEvaluatorDefaultSteps, QianfanRefereeEvaluatorDefaultMaxScore\n",
    "\n",
    "your_app_id = 1\n",
    "\n",
    "qianfan_evaluators = [\n",
    "    QianfanRefereeEvaluator(\n",
    "        app_id=your_app_id,\n",
    "        prompt_metrics=QianfanRefereeEvaluatorDefaultMetrics,\n",
    "        prompt_steps=QianfanRefereeEvaluatorDefaultSteps,\n",
    "        prompt_max_score=QianfanRefereeEvaluatorDefaultMaxScore,\n",
    "    ),\n",
    "    QianfanRuleEvaluator(using_accuracy=True, using_similarity=True),\n",
    "]"
   ]
  },
  {
   "cell_type": "markdown",
   "metadata": {},
   "source": [
    "然后我们需要创建一个 `EvaluationManager` 来启动任务，传入之前创建的 `Model` 对象和 `Dataset` 对象来调用 `eval` 方法\n",
    "\n",
    "`eval` 方法会返回一个 `EvaluationResult` 对象，该对象内部包含了一个 `Dataset` 对象（包括了每条评估条目的输入输出数据，以及单条的评估指标）以及 `metrics` 字典对象（包含了总体的评价指标）"
   ]
  },
  {
   "cell_type": "code",
   "execution_count": 9,
   "metadata": {},
   "outputs": [],
   "source": [
    "from qianfan.evaluation import EvaluationManager\n",
    "\n",
    "em = EvaluationManager(qianfan_evaluators=qianfan_evaluators)\n",
    "result = em.eval([eb_turbo_model], ds)"
   ]
  },
  {
   "cell_type": "markdown",
   "metadata": {},
   "source": [
    "用户可以按照自己的想法来处理得到的 `EvaluationResult` 对象，如打印："
   ]
  },
  {
   "cell_type": "code",
   "execution_count": 10,
   "metadata": {},
   "outputs": [
    {
     "name": "stdout",
     "output_type": "stream",
     "text": [
      "{'ERNIE-Bot-turbo': {'accuracy': 0.6666667, 'f1Score': 0.014610389, 'rouge_1': 0.04464286, 'rouge_2': 0, 'rouge_l': 0.01521164, 'bleu4': 0.0026583946, 'avgJudgeScore': 4.3333335, 'stdJudgeScore': 0.94280905, 'medianJudgeScore': 5, 'scoreDistribution': {'-1': 0, '0': 0, '1': 0, '2': 0, '3': 1, '4': 0, '5': 2}, 'manualAvgScore': 0, 'goodCaseProportion': 0, 'subjectiveImpression': '', 'manualScoreDistribution': None}}\n"
     ]
    }
   ],
   "source": [
    "print(result.metrics)"
   ]
  },
  {
   "cell_type": "markdown",
   "metadata": {},
   "source": [
    "或者展示得到的 `Dataset` 对象并保存："
   ]
  },
  {
   "cell_type": "code",
   "execution_count": null,
   "metadata": {},
   "outputs": [],
   "source": [
    "eval_ds = result.result_dataset\n",
    "print(eval_ds.list())\n",
    "local_path = './result/dataset.jsonl'\n",
    "os.makedirs(os.path.dirname(local_path), exist_ok=True)\n",
    "eval_ds.save(data_file=local_path)"
   ]
  },
  {
   "cell_type": "markdown",
   "metadata": {},
   "source": [
    "# 离线评估\n",
    "\n",
    "离线评估与在线评估不同，它不依赖平台对批量推理得到的数据集进行打分评估，而是把这一过程转移到了本地。借由此，我们可以直接使用本地数据集进行评估，并且可以查看单条数据的评估结果。\n",
    "\n",
    "首先我们需要再次加载数据集，与之前不同的是，离线评估需要手动指定输入和输出列列名"
   ]
  },
  {
   "cell_type": "code",
   "execution_count": 17,
   "metadata": {},
   "outputs": [
    {
     "name": "stdout",
     "output_type": "stream",
     "text": [
      "{'prompt': '地球的自转周期是多久？', 'response': '大约24小时'}\n"
     ]
    }
   ],
   "source": [
    "from qianfan.dataset import Dataset\n",
    "\n",
    "ds = Dataset.load(data_file=\"data_file/demo_csv.csv\", input_columns=[\"prompt\"], reference_column=\"response\")\n",
    "\n",
    "print(ds[0])"
   ]
  },
  {
   "cell_type": "markdown",
   "metadata": {},
   "source": [
    "然后，我们需要创建一个用来评估的对象。与上面的 `Model` 对象不同，这次我们创建一个 `Service` 对象，它代表的是服务的概念。此处我们创建了一个预置服务的 `Service` 对象"
   ]
  },
  {
   "cell_type": "code",
   "execution_count": 22,
   "metadata": {},
   "outputs": [
    {
     "name": "stderr",
     "output_type": "stream",
     "text": [
      "[WARNING] [01-05 15:41:19] model.py:331 [t:8120441664]: service type should be specified before exec\n"
     ]
    }
   ],
   "source": [
    "from qianfan.model import Service\n",
    "\n",
    "eb_turbo_service = Service(model=\"ERNIE-Bot-turbo\")"
   ]
  },
  {
   "cell_type": "markdown",
   "metadata": {},
   "source": [
    "## OpenCompass 评估器\n",
    "\n",
    "千帆 Python SDK 集成了对 OpenCompass 评估器的支持，如果用户不想手动实现 `LocalEvaluator` ，可以直接使用 opencompass 中的评估器对数据集进行评估。为了使用 OpenCompass 评估器，我们需要先安装 opencompass 包"
   ]
  },
  {
   "cell_type": "code",
   "execution_count": null,
   "metadata": {
    "vscode": {
     "languageId": "shellscript"
    }
   },
   "outputs": [],
   "source": [
    "#-# cell_skip\n",
    "! pip install opencompass"
   ]
  },
  {
   "cell_type": "markdown",
   "metadata": {},
   "source": [
    "然后在代码中，使用 `OpenCompassLocalEvaluator` 来包裹它们，转换为千帆 Python SDK 的评估器"
   ]
  },
  {
   "cell_type": "code",
   "execution_count": 24,
   "metadata": {},
   "outputs": [],
   "source": [
    "from opencompass.openicl.icl_evaluator import AccEvaluator\n",
    "\n",
    "from qianfan.evaluation.opencompass_evaluator import OpenCompassLocalEvaluator\n",
    "\n",
    "\n",
    "local_evaluators = [OpenCompassLocalEvaluator(open_compass_evaluator=AccEvaluator())]"
   ]
  },
  {
   "cell_type": "markdown",
   "metadata": {},
   "source": [
    "之后就可以像在线评估一样，使用 `EvaluationManager` 去启动一个本地评估任务"
   ]
  },
  {
   "cell_type": "code",
   "execution_count": 25,
   "metadata": {},
   "outputs": [
    {
     "name": "stderr",
     "output_type": "stream",
     "text": [
      "Using the latest cached version of the module from /Users/pengyiyang/.cache/huggingface/modules/evaluate_modules/metrics/evaluate-metric--accuracy/f887c0aab52c2d38e1f8a215681126379eca617f96c447638f751434e8e65b14 (last modified on Thu Jan  4 17:38:16 2024) since it couldn't be found locally at evaluate-metric--accuracy, or remotely on the Hugging Face Hub.\n",
      "Using the latest cached version of the module from /Users/pengyiyang/.cache/huggingface/modules/evaluate_modules/metrics/evaluate-metric--accuracy/f887c0aab52c2d38e1f8a215681126379eca617f96c447638f751434e8e65b14 (last modified on Thu Jan  4 17:38:16 2024) since it couldn't be found locally at evaluate-metric--accuracy, or remotely on the Hugging Face Hub.\n",
      "Using the latest cached version of the module from /Users/pengyiyang/.cache/huggingface/modules/evaluate_modules/metrics/evaluate-metric--accuracy/f887c0aab52c2d38e1f8a215681126379eca617f96c447638f751434e8e65b14 (last modified on Thu Jan  4 17:38:16 2024) since it couldn't be found locally at evaluate-metric--accuracy, or remotely on the Hugging Face Hub.\n"
     ]
    }
   ],
   "source": [
    "from qianfan.evaluation import EvaluationManager\n",
    "\n",
    "em = EvaluationManager(local_evaluators=local_evaluators)\n",
    "result = em.eval([eb_turbo_service], ds, is_chat_service=False)"
   ]
  },
  {
   "cell_type": "markdown",
   "metadata": {},
   "source": [
    "然后查看得到的评估结果集"
   ]
  },
  {
   "cell_type": "code",
   "execution_count": 26,
   "metadata": {},
   "outputs": [
    {
     "name": "stdout",
     "output_type": "stream",
     "text": [
      "[{'input_prompt': '地球的自转周期是多久？', 'expected_output': '大约24小时', 'model_content': [{'accuracy': 0.0, 'content': '地球的自转周期是**23小时56分**。', 'llm_tag': 'None_None_ERNIE-Bot-turbo'}]}, {'input_prompt': '人类的基本单位是什么？', 'expected_output': '人类', 'model_content': [{'accuracy': 0.0, 'content': '人类的基本单位是**个体**。', 'llm_tag': 'None_None_ERNIE-Bot-turbo'}]}, {'input_prompt': '太阳系中最大的行星是哪颗？', 'expected_output': '木星', 'model_content': [{'accuracy': 0.0, 'content': '太阳系中最大的行星是木星。\\n\\n木星是太阳系中最大的行星，其质量为太阳的千分之一，达到太阳系总质量的十分之一。它也是太阳系中最亮的一颗行星，尤其是在漆黑的夜晚，我们可以轻易地看到它。\\n\\n它不仅是最亮的行星，也是在视觉上最迷人的行星。其大红斑是一个巨大的旋风，直径达到了地球的四倍。此外，木星还是一个天然的实验室，可以帮助科学家更好地了解行星大气层、磁场和重力场的性质。', 'llm_tag': 'None_None_ERNIE-Bot-turbo'}]}]\n"
     ]
    }
   ],
   "source": [
    "result_dataset = result.result_dataset\n",
    "print(result_dataset.list())"
   ]
  },
  {
   "cell_type": "markdown",
   "metadata": {},
   "source": [
    "以上评估结果仅做演示用途。我们还可以以对话的形式对数据集进行评估，这种方式既支持普通的非对话数据集，也支持对话数据集。"
   ]
  },
  {
   "cell_type": "code",
   "execution_count": 28,
   "metadata": {},
   "outputs": [
    {
     "name": "stdout",
     "output_type": "stream",
     "text": [
      "[{'input_prompt': '地球的自转周期是多久？', 'expected_output': '大约24小时', 'model_content': [{'accuracy': 0.0, 'content': '地球的自转周期约为**23小时56分**。', 'llm_tag': 'None_None_ERNIE-Bot-turbo'}]}, {'input_prompt': '人类的基本单位是什么？', 'expected_output': '人类', 'model_content': [{'accuracy': 0.0, 'content': '人类的基本单位是**个体**。', 'llm_tag': 'None_None_ERNIE-Bot-turbo'}]}, {'input_prompt': '太阳系中最大的行星是哪颗？', 'expected_output': '木星', 'model_content': [{'accuracy': 0.0, 'content': '太阳系中最大的行星是木星。\\n\\n木星是太阳系中最大的行星，其质量为太阳的千分之一，是太阳系中其他七大行星质量总和的2.5倍。木星主要由氢和氦组成，中心温度估计高达30，000℃以上，没有陆地，几乎全部为液态氢分子覆盖着。木星非常巨大，赤道直径为139，822公里，约为地球的11倍。它的体积和巨大的物质构成使其成为太阳系中最有可能存在生命或其他形式的物质结构的行星之一。', 'llm_tag': 'None_None_ERNIE-Bot-turbo'}]}]\n"
     ]
    }
   ],
   "source": [
    "from qianfan.evaluation import EvaluationManager\n",
    "\n",
    "em = EvaluationManager(local_evaluators=local_evaluators)\n",
    "result = em.eval([eb_turbo_service], ds)\n",
    "result_dataset = result.result_dataset\n",
    "\n",
    "print(result_dataset.list())"
   ]
  },
  {
   "cell_type": "markdown",
   "metadata": {},
   "source": [
    "得到的数据集还可以保存到本地文件中，以做它用"
   ]
  },
  {
   "cell_type": "code",
   "execution_count": 29,
   "metadata": {},
   "outputs": [
    {
     "data": {
      "text/plain": [
       "True"
      ]
     },
     "execution_count": 29,
     "metadata": {},
     "output_type": "execute_result"
    }
   ],
   "source": [
    "result_dataset.save(data_file=\"data_file/eval_result.json\")"
   ]
  },
  {
   "cell_type": "markdown",
   "metadata": {},
   "source": [
    "对于上文提到的在线评估方式，用户也可以通过将 `QianfanEvaluator` 替换为 `LocalEvaluator` 来将评估流程转移到本地"
   ]
  },
  {
   "cell_type": "code",
   "execution_count": 31,
   "metadata": {},
   "outputs": [
    {
     "name": "stdout",
     "output_type": "stream",
     "text": [
      "[{'input_prompt': '人类的基本单位是什么？', 'expected_output': '人类', 'model_content': [{'accuracy': 0.0, 'content': '人类社会学界、群落、组织、团队、组织、机构、公司、政府、公司、家庭、家庭、军队、学校和家庭、村落、门派、门派、门派、门派、门派是人类的集合。\\n\\n\\n\\n\\n人类的基本结构层次单位是集合名词，人类的基本单位是集合名词，人类的基本单位是集合名词，人类的基本单位是集合名词，人类的基本单位是个人。\\n\\n\\n人类的基本单位是基本单位是个人。', 'llm_tag': '2_7170_None'}]}, {'input_prompt': '地球的自转周期是多久？', 'expected_output': '大约24小时', 'model_content': [{'accuracy': 0.0, 'content': '地球自转一圈的时间是一天。', 'llm_tag': '2_7170_None'}]}, {'input_prompt': '太阳系中最大的行星是哪颗？', 'expected_output': '木星', 'model_content': [{'accuracy': 0.0, 'content': '木木木木木木木木木木木木木木木木木木木木木木木木木木木木木木木木木星。\\n\\n\\n\\n太阳系中最大的行星是木星是木星，其直径约为地球直径的11111. 4022倍，5倍，比地球的1218倍。', 'llm_tag': '2_7170_None'}]}]\n"
     ]
    }
   ],
   "source": [
    "from qianfan.evaluation import EvaluationManager\n",
    "\n",
<<<<<<< HEAD
    "cloud_datset_id = \"your_dataset_id\"\n",
    "qianfan_ds = Dataset.load(qianfan_dataset_id=cloud_datset_id)\n",
=======
    "cloud_datset_id = ds.inner_data_source_cache.id\n",
    "qianfan_ds = Dataset.load(qianfan_dataset_id=cloud_datset_id, is_download_to_local=False)\n",
>>>>>>> 63013c22
    "\n",
    "em = EvaluationManager(local_evaluators=local_evaluators)\n",
    "result = em.eval([eb_turbo_model], qianfan_ds)\n",
    "\n",
    "result_dataset = result.result_dataset\n",
    "print(result_dataset.list())"
   ]
  }
 ],
 "metadata": {
  "kernelspec": {
   "display_name": "bce-qianfan-sdk",
   "language": "python",
   "name": "python3"
  },
  "language_info": {
   "codemirror_mode": {
    "name": "ipython",
    "version": 3
   },
   "file_extension": ".py",
   "mimetype": "text/x-python",
   "name": "python",
   "nbconvert_exporter": "python",
   "pygments_lexer": "ipython3",
   "version": "3.10.13"
  }
 },
 "nbformat": 4,
 "nbformat_minor": 2
}<|MERGE_RESOLUTION|>--- conflicted
+++ resolved
@@ -529,13 +529,8 @@
    "source": [
     "from qianfan.evaluation import EvaluationManager\n",
     "\n",
-<<<<<<< HEAD
-    "cloud_datset_id = \"your_dataset_id\"\n",
+    "cloud_datset_id = ds.inner_data_source_cache.id\n",
     "qianfan_ds = Dataset.load(qianfan_dataset_id=cloud_datset_id)\n",
-=======
-    "cloud_datset_id = ds.inner_data_source_cache.id\n",
-    "qianfan_ds = Dataset.load(qianfan_dataset_id=cloud_datset_id, is_download_to_local=False)\n",
->>>>>>> 63013c22
     "\n",
     "em = EvaluationManager(local_evaluators=local_evaluators)\n",
     "result = em.eval([eb_turbo_model], qianfan_ds)\n",
