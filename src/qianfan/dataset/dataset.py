# Copyright (c) 2023 Baidu, Inc. All Rights Reserved.
#
# Licensed under the Apache License, Version 2.0 (the "License");
# you may not use this file except in compliance with the License.
# You may obtain a copy of the License at
#
#     http://www.apache.org/licenses/LICENSE-2.0
#
# Unless required by applicable law or agreed to in writing, software
# distributed under the License is distributed on an "AS IS" BASIS,
# WITHOUT WARRANTIES OR CONDITIONS OF ANY KIND, either express or implied.
# See the License for the specific language governing permissions and
# limitations under the License.
"""
dataset core concept, a wrap of data processing, data transmission and data validation
"""

import csv
import functools
import io
import json
from time import sleep
from typing import Any, Callable, Dict, List, Optional, Tuple, Union

import pyarrow.json
import requests
from typing_extensions import Self

from qianfan import get_config
from qianfan.dataset.consts import (
    QianfanDataGroupColumnName,
)
from qianfan.dataset.data_operator import QianfanOperator
from qianfan.dataset.data_source import (
    DataSource,
    FileDataSource,
    FormatType,
    QianfanDataSource,
)
from qianfan.dataset.schema import (
    QianfanGenericText,
    QianfanQuerySet,
    QianfanSchema,
    QianfanSortedConversation,
    QianfanText2Image,
    Schema,
)
from qianfan.dataset.table import Table
from qianfan.errors import RequestError, ValidationError
from qianfan.resources import Data
from qianfan.resources.console.consts import DataTemplateType, ETLTaskStatus
from qianfan.utils import log_debug, log_error, log_info, log_warn


# 装饰器，用来阻塞部分对云上数据集（非本地）的操作请求
def _online_except_decorator(func: Callable) -> Callable:
    @functools.wraps(func)
    def inner(dataset: Any, *args: Any, **kwargs: Any) -> Any:
        if dataset._is_dataset_located_in_qianfan():  # noqa
            raise Exception()
        return func(dataset, *args, **kwargs)

    return inner


class Dataset(Table):
    """Dataset"""

    # 内部的数据源对象，在 load 时被指定
    inner_data_source_cache: Optional[DataSource] = None

    # schema 对象的缓存，在 load 时被指定
    inner_schema_cache: Optional[Schema] = None

    @classmethod
    def _from_source(
        cls, source: DataSource, schema: Optional[Schema], **kwargs: Any
    ) -> "Dataset":
        """内部封装的从数据源导出字节流并构建数据集的方法"""
        if isinstance(source, QianfanDataSource) and not source.download_when_init:
            # 如果是云上的数据集，则直接创建空表。
            # 云上数据集的相关处理能力暂不可用
            log_info("a cloud dataset has been created")
            return cls(
                inner_table=pyarrow.Table.from_pylist([{"place_holder": 1}]),
                inner_data_source_cache=source,
                inner_schema_cache=schema,
            )

        # 从数据源获取字符串格式的数据集。以及数据集的解析格式
        str_content = source.fetch(**kwargs)
        format_type = source.format_type()

        log_debug(
            f"content (type: {format_type}) fetched from data source: \n{str_content}"
        )

        if format_type == FormatType.Json:
            data_py_rep = json.loads(
                str_content.replace("\r", "\\r").replace("\n", "\\n")
            )
            # 如果导入的是一个字典，则需要转换成列表才能被读取
            if not isinstance(data_py_rep, list):
                data_py_rep = [data_py_rep]
            pyarrow_table = pyarrow.Table.from_pylist(data_py_rep)
        elif format_type == FormatType.Jsonl:
            json_data_list = [
                json.loads(line.replace("\r", "\\r").replace("\n", "\\n"))
                for line in str_content.split("\n")
                if line
            ]
            if not json_data_list:
                raise ValueError("no data in jsonline file")
            if isinstance(json_data_list[0], list):
                inner_list: List[Dict[str, Any]] = []
                for i in range(len(json_data_list)):
                    for pair in json_data_list[i]:
                        inner_list.append({**pair, QianfanDataGroupColumnName: i})
                pyarrow_table = pyarrow.Table.from_pylist(inner_list)
            elif isinstance(json_data_list[0], dict):
                # 如果读取的是一个 Json 字典的列表，则正常存储，此时行列的处理能力可用
                pyarrow_table = pyarrow.Table.from_pylist(json_data_list)
            else:
                error = TypeError(
                    f"unknown table element type: {type(json_data_list[0])}"
                )
                log_error(str(error))
                raise error
        elif format_type == FormatType.Csv:
            # csv 不支持嵌套格式
            csv_data = [row for row in csv.DictReader(str_content)]
            pyarrow_table = pyarrow.Table.from_pylist(csv_data)
        elif format_type == FormatType.Text:
            # 如果是纯文本，则放置在 prompt 一列下
            line_data = [{"prompt": line} for line in str_content.split("\n")]
            pyarrow_table = pyarrow.Table.from_pylist(line_data)
        else:
            error = ValueError(f"unknown format type: {format_type}")
            log_error(str(error))
            raise error

        return cls(
            inner_table=pyarrow_table,
            inner_data_source_cache=source,
            inner_schema_cache=schema,
        )

    def _to_source(self, source: DataSource, **kwargs: Any) -> bool:
        """内部封装的，将数据集序列化并导出字节流到数据源的方法"""
        format_type = source.format_type()

        log_info(f"export as format: {format_type}")

        if format_type == FormatType.Json:
            # 如果是 json，则直接导出，此时不关注内部是否嵌套。
            dict_list = self.inner_table.to_pylist()
            return source.save(json.dumps(dict_list, ensure_ascii=False), **kwargs)

        elif format_type == FormatType.Jsonl:
            list_of_json: List[str] = []

            # 如果是 Jsonl，则需要处理可能的分组情况
            column_names = self.inner_table.column_names
            if QianfanDataGroupColumnName in column_names:
                compo_list: List[List[Dict[str, Any]]] = []
                for row in self.inner_table.to_pylist():
                    group_index = row[QianfanDataGroupColumnName]
                    while group_index >= len(compo_list):
                        compo_list.append([])
                    row.pop(QianfanDataGroupColumnName)
                    compo_list[-1].append(row)

                for elem in compo_list:
                    list_of_json.append(json.dumps(elem, ensure_ascii=False))
            elif isinstance(source, QianfanDataSource):
                # 导出到千帆且非嵌套时需要使用特殊格式，只支持文本类数据
                dict_list = self.inner_table.to_pylist()
                for elem in dict_list:
                    list_of_json.append(f"[{json.dumps(elem, ensure_ascii=False)}]")
            else:
                dict_list = self.inner_table.to_pylist()
                for elem in dict_list:
                    list_of_json.append(json.dumps(elem, ensure_ascii=False))
            return source.save("\n".join(list_of_json), **kwargs)

        elif format_type == FormatType.Csv:
            string_stream_buffer = io.StringIO()
            pyarrow.csv.write_csv(self.inner_table, string_stream_buffer)
            return source.save(string_stream_buffer.getvalue(), **kwargs)

        elif format_type == FormatType.Text:
            # 导出为纯文本时，列的数量不可大于 1
            if self.get_column_count() > 1:
                error = ValueError(
                    "cannot export dataset to pure text if the number of column is"
                    " greater than 1"
                )
                log_error(str(error))
                raise error
            result_list = list(self.inner_table.to_pydict().values())[0]
            return source.save("\n".join(result_list), **kwargs)

        else:
            error = ValueError(f"unknown format type: {format_type}")
            log_error(str(error))
            raise error

    @classmethod
    def _from_args_to_source(
        cls,
        data_file: Optional[str] = None,
        qianfan_dataset_id: Optional[int] = None,
        qianfan_dataset_create_args: Optional[Dict[str, Any]] = None,
        huggingface_name: Optional[str] = None,
        **kwargs: Any,
    ) -> Optional[DataSource]:
        """从参数来构建数据源"""
        if data_file:
            log_info(
                f"construct a file data source from path: {data_file}, with args:"
                f" {kwargs}"
            )
            return FileDataSource(path=data_file, **kwargs)
        if qianfan_dataset_id:
            log_info(
                "construct a qianfan data source from existed id:"
                f" {qianfan_dataset_id}, with args: {kwargs}"
            )
            return QianfanDataSource.get_existed_dataset(
                dataset_id=qianfan_dataset_id, **kwargs
            )
        if qianfan_dataset_create_args:
            log_info(
                "construct a new qianfan data source from args:"
                f" {qianfan_dataset_create_args}, with args: {kwargs}"
            )
            return QianfanDataSource.create_bare_dataset(**qianfan_dataset_create_args)
        if huggingface_name:
            error = ValueError("huggingface not supported yet")
            log_error(str(error))
            raise error

        log_info("no datasource was constructed")
        return None

    @classmethod
    def _get_qianfan_schema(cls, source: QianfanDataSource) -> Schema:
        """推断获取 Schema"""
        template_type = source.template_type
        if template_type == DataTemplateType.SortedConversation:
            return QianfanSortedConversation()
        if template_type == DataTemplateType.NonSortedConversation:
            return QianfanSortedConversation()
        if template_type == DataTemplateType.GenericText:
            return QianfanGenericText()
        if template_type == DataTemplateType.QuerySet:
            return QianfanQuerySet()
        if template_type == DataTemplateType.Text2Image:
            return QianfanText2Image()

        error = ValueError(f"schema didn't find for template type {template_type}")
        log_error(str(error))
        raise error

    @classmethod
    def load(
        cls,
        source: Optional[DataSource] = None,
        data_file: Optional[str] = None,
        qianfan_dataset_id: Optional[int] = None,
        huggingface_name: Optional[str] = None,
        schema: Optional[Schema] = None,
        **kwargs: Any,
    ) -> "Dataset":
        """
        Read data from the source or create a source from the parameters
        and create a Table instance.
        If a schema is specified, perform validation after importing.

        Args:
            source (Optional[DataSource]): where dataset load from,
                default to None，in which case,
                a datasource will be created inside dataset
                using parameters below
            data_file (Optional[str]):
                dataset local file path, default to None
            qianfan_dataset_id (Optional[int]):
                qianfan dataset ID, default to None
            huggingface_name (Optional[str]):
                Hugging Face dataset name, not available now
            schema: (Optional[Schema]):
                schema used to validate loaded data, default to None
            kwargs (Any): optional arguments

        Returns:
            Dataset: a dataset instance
        """

        if not source:
            log_info("no data source was provided, construct")
            source = cls._from_args_to_source(
                data_file=data_file,
                qianfan_dataset_id=qianfan_dataset_id,
                huggingface_name=huggingface_name,
                **kwargs,
            )

        # 从数据源开始构建对象
        assert source
        table = cls._from_source(source, schema, **kwargs)

        # 校验
        if schema and not schema.validate(table):
            error = ValidationError("validate failed when initialize dataset")
            log_error(str(error))
            raise error

        return table

    def save(
        self,
        destination: Optional[DataSource] = None,
        data_file: Optional[str] = None,
        qianfan_dataset_id: Optional[int] = None,
        qianfan_dataset_create_args: Optional[Dict[str, Any]] = None,
        huggingface_name: Optional[str] = None,
        schema: Optional[Schema] = None,
        **kwargs: Any,
    ) -> bool:
        """
        Write data to source
        if a schema has been passed,
        validate data before exporting

        Args:
            destination (Optional[DataSource]):
                data source where dataset exports，default to None.
                in which case, a datasource will be created inside dataset
                using parameters below
            data_file (Optional[str]):
                dataset local file path, default to None
            qianfan_dataset_id (Optional[int]):
                qianfan dataset ID, default to None
            qianfan_dataset_create_args: (Optional[Dict[str: Any]]):
                create arguments for creating a bare dataset on qianfan,
                default to None
            huggingface_name (Optional[str]):
                Hugging Face dataset name, not available now
            schema: (Optional[Schema]):
                schema used to validate before exporting data, default to None
            kwargs (Any): optional arguments

        Returns:
            bool: is saving succeeded
        """
        if not destination:
            log_info("no destination data source was provided, construct")
            destination = self._from_args_to_source(
                data_file,
                qianfan_dataset_id,
                qianfan_dataset_create_args,
                huggingface_name,
                **kwargs,
            )

        # 获取数据源参数
        source = destination if destination else self.inner_data_source_cache
        assert source

        # 首先检查是否有传入 schema 或者已经默认有了 schema
        schema = schema if schema else self.inner_schema_cache
        # 如果导出的数据源是千帆，则强制构造 schema 进行检查，优先级最高
        if isinstance(source, QianfanDataSource):
            # 一个方法从 source 中抽取 schema 信息
            schema = self._get_qianfan_schema(source)

        # 校验
        if schema and not schema.validate(self):
            error = ValidationError("validate failed when initialize dataset")
            log_error(str(error))
            raise error

        if isinstance(source, QianfanDataSource):
            assert isinstance(schema, QianfanSchema)
            kwargs["is_annotated"] = schema.is_annotated

        # 开始写入数据
        return self._to_source(source, **kwargs)  # noqa

    @classmethod
    def create_from_pyobj(
        cls,
        data: Union[List[Dict[str, Any]], Dict[str, List]],
        schema: Optional[Schema] = None,
    ) -> "Dataset":
        """
        create a dataset from python dict or list

        Args:
            data (Union[List[Dict[str, Any]], Dict[str, List]]):
                python object used to create dataset。
            schema (Optional[Schema]):
                schema used to validate before exporting data, default to None

        Returns:
            Dataset: a dataset instance
        """
        if isinstance(data, list):
            return cls(
                inner_table=pyarrow.Table.from_pylist(data),
                inner_schema_cache=schema,
            )
        else:
            return cls(
                inner_table=pyarrow.Table.from_pydict(data),
                inner_schema_cache=schema,
            )

    @classmethod
    def create_from_pyarrow_table(
        cls, table: pyarrow.Table, schema: Optional[Schema] = None
    ) -> "Dataset":
        """
        create a dataset from pyarrow table

        Args:
            table (pyarrow): pyarrow table object used to create dataset。
            schema (Optional[Schema]):
                schema used to validate before exporting data, default to None

        Returns:
            Dataset: a dataset instance
        """
        return cls(inner_table=table, inner_schema_cache=schema)

    def _is_dataset_located_in_qianfan(self) -> bool:
        if not isinstance(self.inner_data_source_cache, QianfanDataSource):
            return False
        return not self.inner_data_source_cache.download_when_init

    def _is_dataset_generic_text(self) -> bool:
        if not isinstance(self.inner_data_source_cache, QianfanDataSource):
            return False
        return (
            self.inner_data_source_cache.template_type == DataTemplateType.GenericText
        )

    def _create_a_dataset_etl_task(
        self, operator_dict: Dict[str, List[Dict[str, Any]]]
    ) -> int:
        origin_data_source = self.inner_data_source_cache
        assert isinstance(origin_data_source, QianfanDataSource)

        log_info("create a new dataset group and dataset")
        new_data_source = QianfanDataSource.create_bare_dataset(
            name=f"{origin_data_source.name}_sdk_after_process",
            template_type=origin_data_source.template_type,
            storage_type=origin_data_source.storage_type,
            storage_id=origin_data_source.storage_id,
            storage_path=origin_data_source.storage_path,
            ak=origin_data_source.ak,
            sk=origin_data_source.sk,
        )

        log_info("new dataset group and dataset created, start creating etl task")

        Data.create_dataset_etl_task(
            source_dataset_id=origin_data_source.id,
            destination_dataset_id=new_data_source.id,
            operations=operator_dict,
        )

        etl_result = Data.get_dataset_etl_task_list()["result"]
        if etl_result.get("processingCount", 0) == 0:
            message = "get empty etl task list after creating an etl task"
            log_error(message)
            raise ValueError(message)

        etl_list = etl_result.get("items", [])
        etl_id: Optional[int] = None
        for task in etl_list:
            if (
<<<<<<< HEAD
                task["sourceDatasetName"] == origin_data_source.id
                and task["destDatasetName"] == new_data_source.id
=======
                task["sourceDatasetId"] == origin_data_source.id
                and task["destDatasetId"] == new_data_source.id
>>>>>>> b4c3f295
            ):
                etl_id = task["etlId"]
                break

        if etl_id is None:
            message = "can't find matched processing etl task"
            log_error(message)
            raise ValueError(message)

        log_info(f"created etl task id: {etl_id}")
        return etl_id

    # 因为要针对数据集在千帆上的在线处理，所以需要加一些额外的处理逻辑。
    # 例如通过平台的 API 发起数据清洗任务
    def online_data_process(self, operators: List[QianfanOperator]) -> bool:
        """
        create an online ETL task on qianfan
        not available currently

        Args:
            operators (List[QianfanOperator]): operators applied to ETL task

        Returns:
            bool: is ETL task succeeded
        """
        if not self._is_dataset_located_in_qianfan():
            # 如果数据集不是已经在千帆上，则直接失败，因为被处理的数据集必须在云上
            # 目前不支持自动先将本地数据集上传到云端，处理完成后再同步回本地这种操作。
            return False

        if not self._is_dataset_generic_text():
            # 如果数据集不是泛文本，也不支持清洗
            return False

        operator_dict: Dict[str, List[Dict[str, Any]]] = {}
        for operator in operators:
            attr_dict = operator.model_dump()
            attr_dict.pop("operator_name")
            attr_dict.pop("operator_type")

            elem_dict = {"name": operator.operator_name, "args": attr_dict}

            operator_type = operator.operator_type
            if operator_type not in operator_dict:
                operator_dict[operator_type] = []

            operator_dict[operator_type].append(elem_dict)

        etl_id = self._create_a_dataset_etl_task(operator_dict)
        while True:
            sleep(get_config().ETL_STATUS_POLLING_INTERVAL)
            result = Data.get_dataset_etl_task_info(etl_id)["result"]
            if result["processStatus"] == ETLTaskStatus.Finished.value:
                log_info(f"data etl task {etl_id} succeeded")
                return True
            if result["processStatus"] == ETLTaskStatus.Running.value:
                log_info(f"data etl task {etl_id} running, keep polling")
                continue
            if result["processStatus"] == ETLTaskStatus.Paused.value:
                log_warn(f"etl task {etl_id} paused")
                continue
            if result["processStatus"] in [
                ETLTaskStatus.Failed.value,
                ETLTaskStatus.Interrupted.value,
            ]:
                log_warn(
                    f"etl task {etl_id} terminated with status code:"
                    f" {result['processStatus']}"
                )
                return False
        log_error("should not reach there")
        return False

    # -------------------- Processable 相关 ----------------
    # 直接调用 Table 对象的接口方法
    # 这些接口不支持用在云端数据集上
    @_online_except_decorator
    def map(self, op: Callable[[Any], Any]) -> Self:
        """
        map on dataset

        Args:
            op (Callable[[Any], Any]): handler used to map

        Returns:
            Self: Dataset itself
        """
        return super().map(op)

    @_online_except_decorator
    def filter(self, op: Callable[[Any], bool]) -> Self:
        """
        filter on dataset

        Args:
            op (Callable[[Any], bool]): handler used to filter

        Returns:
            Self: Dataset itself
        """
        return super().filter(op)

    @_online_except_decorator
    def delete(self, index: Union[int, str]) -> Self:
        """
        delete an element from dataset

        Args:
            index (Union[int, str]): element index to delete

        Returns:
            Self: Dataset itself
        """
        return super().delete(index)

    # 但是在云上数据集追加数据未来可以支持，本质是向数据集中导入新数据。
    # 目前不做修改，等待接口 ready
    @_online_except_decorator
    def append(self, elem: Any) -> Self:
        """
        append an element to dataset

        Args:
            elem (Union[List[Dict], Tuple[Dict], Dict]): elements added to dataset
        Returns:
            Self: Dataset itself
        """
        return super().append(elem)

    # 等待接口 ready 才能对云端数据集做展示
    @_online_except_decorator
    def list(
        self,
        by: Optional[
            Union[slice, int, str, List[int], Tuple[int], List[str], Tuple[str]]
        ] = None,
        **kwargs: Any,
    ) -> Any:
        """
        get element(s) from dataset

        Args:
            by (Optional[Union[slice, int, Sequence[int]]]):
                index or indices for elements, default to None, in which case
                return a python list of dataset row
        Returns:
            Any: dataset row list
        """
        if not self._is_dataset_located_in_qianfan():
            return super().list(by)
        else:
            assert isinstance(self.inner_data_source_cache, QianfanDataSource)

            if isinstance(by, str):
                message = "can't get entity by string from qianfan"
                log_error(message)
                raise ValueError(message)
            elif isinstance(by, (list, tuple)):
                message = "can't get entity by sequence from qianfan"
                log_error(message)
                raise ValueError(message)

            args = {"dataset_id": self.inner_data_source_cache.id}

            if isinstance(by, int):
                args["offset"] = by
                args["pageSize"] = 1
            elif isinstance(by, slice):
                args["offset"] = by.start
                args["pageSize"] = by.stop - by.start

            resp = Data.list_all_entity_in_dataset(**{**kwargs, **args})["result"][
                "items"
            ]
            result = [
                {"entity_id": record["id"], "entity_url": record["url"]}
                for record in resp
            ]

            for elem in result:
                for i in range(get_config().GET_ENTITY_CONTENT_FAILED_RETRY_TIMES):
                    resp = requests.get(elem["entity_url"])
                    if resp.status_code == 200:
                        break
                    log_warn(f"request url {elem['entity_url']} failed, retry")

                if resp.status_code != 200:
                    message = (
                        f"request content of entity {elem['entity_id']} from"
                        f" {elem['entity_url']} failed"
                    )
                    log_error(message)
                    raise RequestError(message)

                elem.pop("entity_url")
                elem["entity_content"] = resp.content

            return result

    def __getitem__(self, key: Any) -> Any:
        return self.list(key)

    def __delitem__(self, key: Any) -> None:
        self.delete(key)

    # 列操作集
    @_online_except_decorator
    def col_map(self, op: Callable[[Any], Any]) -> Self:
        """
        map on dataset's column

        Args:
            op (Callable[[Any], Any]): handler used to map

        Returns:
            Self: Dataset itself
        """
        return super().col_map(op)

    @_online_except_decorator
    def col_filter(self, op: Callable[[Any], bool]) -> Self:
        """
        filter on dataset's column

        Args:
            op (Callable[[Any], bool]): handler used to filter

        Returns:
            Self: Dataset itself
        """
        return super().col_filter(op)

    @_online_except_decorator
    def col_delete(self, index: Union[int, str]) -> Self:
        """
        delete an column from dataset

        Args:
            index (str): column name to delete

        Returns:
            Self: Dataset itself
        """
        return super().col_delete(index)

    @_online_except_decorator
    def col_append(self, elem: Any) -> Self:
        """
        append a row to dataset

        Args:
            elem (Dict[str, List]): dict containing element added to dataset
                must has column name "name" and column data list "data"
        Returns:
            Self: Dataset itself
        """
        return super().col_append(elem)

    # 等待接口 ready 才能对云端数据集做展示
    @_online_except_decorator
    def col_list(
        self,
        by: Optional[
            Union[slice, int, str, List[int], Tuple[int], List[str], Tuple[str]]
        ] = None,
    ) -> Any:
        """
        get column(s) from dataset

        Args:
            by (Optional[Union[int, str, Sequence[int], Sequence[str]]]):
                index or indices for columns, default to None, in which case
                return a python list of dataset column
        Returns:
            Any: dataset column list
        """
        return super().col_list(by)

    @_online_except_decorator
    def col_names(self) -> List[str]:
        """
        get column name list

        Returns:
            List[str]: column name list
        """
        return super().col_names()<|MERGE_RESOLUTION|>--- conflicted
+++ resolved
@@ -480,13 +480,8 @@
         etl_id: Optional[int] = None
         for task in etl_list:
             if (
-<<<<<<< HEAD
-                task["sourceDatasetName"] == origin_data_source.id
-                and task["destDatasetName"] == new_data_source.id
-=======
                 task["sourceDatasetId"] == origin_data_source.id
                 and task["destDatasetId"] == new_data_source.id
->>>>>>> b4c3f295
             ):
                 etl_id = task["etlId"]
                 break
