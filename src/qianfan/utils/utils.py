# Copyright (c) 2023 Baidu, Inc. All Rights Reserved.
#
# Licensed under the Apache License, Version 2.0 (the "License");
# you may not use this file except in compliance with the License.
# You may obtain a copy of the License at
#
#     http://www.apache.org/licenses/LICENSE-2.0
#
# Unless required by applicable law or agreed to in writing, software
# distributed under the License is distributed on an "AS IS" BASIS,
# WITHOUT WARRANTIES OR CONDITIONS OF ANY KIND, either express or implied.
# See the License for the specific language governing permissions and
# limitations under the License.

import asyncio
import os
import threading
from threading import current_thread
from types import TracebackType
from typing import Any, Dict, Optional, Tuple, Type

import qianfan
from qianfan.consts import Env
from qianfan.errors import InvalidArgumentError
from qianfan.utils import log_info

thread_local = threading.local()


def _get_value_from_dict_or_var_or_env(
    dictionary: Dict, key: str, value: Optional[str], env_key: str
) -> Optional[str]:
    """
    Attempt to retrieve a value from the `dictionary` using the `key`.
    If the `key` is not found, try to obtain a value from the environment variable
    using `env_key`.
    If still not found, return None

    Args:
        dictionary (Dict): the dict to search
        key (str): the key of the value in dictionary
        env_key (str): the name of the environment variable

    Returns:
        the value of key, or None if not found
    """
    if key in dictionary:
        return dictionary[key]
    if value is not None:
        return value
    env_value = os.environ.get(env_key)
    return env_value


def _set_val_if_key_exists(src: dict, dst: dict, key: str) -> None:
    """
    if `key` is in `src` dict, set the value of `key` in dst with src[key]

    Args:
        src (Dict): the source dict
        dst (Dict): the destination dict
        key (str): the key to be found in src dict

    Returns:
        None
    """
    if key in src:
        dst[key] = src[key]


def _get_from_env_or_default(env_name: str, default_value: str) -> str:
    """
    Get value from environment variable or return default value

    Args:
        env_name (str): the name of the environment variable
        default_value: the default value if the env var does not exist

    Return:
        str, the value of the environment variable or default_value
    """
    env_value = os.environ.get(env_name)
    if env_value is None:
        return default_value
    return env_value


def _strtobool(val: str) -> bool:
    """
    convert string to bool
    """
    val = val.lower()
    if val in ("y", "yes", "t", "true", "on", "1"):
        return True
    elif val in ("n", "no", "f", "false", "off", "0"):
        return False
    else:
        raise InvalidArgumentError(f"invalid boolean value `{val}")


def _none_if_empty(val: str) -> Optional[str]:
    """
    convert string to None if it is empty or "None"
    """
    if val == "" or val.lower() == "none":
        return None
    return val


def _get_console_ak_sk(pop: bool = True, **kwargs: Any) -> Tuple[str, str]:
    """
    extract ak and sk from kwargs
    if not found in kwargs, will return value from global config and env variable
    if `pop` is True, remove ak and sk from kwargs
    """
    ak = _get_value_from_dict_or_var_or_env(
        kwargs, "ak", qianfan.GLOBAL_CONFIG.CONSOLE_AK, Env.ConsoleAK
    )
    sk = _get_value_from_dict_or_var_or_env(
        kwargs, "sk", qianfan.GLOBAL_CONFIG.CONSOLE_SK, Env.ConsoleSK
    )
    if ak is None or sk is None:
        raise InvalidArgumentError("ak and sk cannot be empty")
    if pop:
        # remove ak and sk from kwargs
        for key in ("ak", "sk"):
            if key in kwargs:
                del kwargs[key]
    return ak, sk


<<<<<<< HEAD
class AsyncLock:
    """
    wrapper of asyncio.Lock
    """

    def __init__(self) -> None:
        self._lock = None
        try:
            self._lock = asyncio.Lock()
        except RuntimeError:
            event_loop_checked = getattr(thread_local, "event_loop_checked", None)
            # only log once for each thread
            if event_loop_checked is None:
                log_info(
                    f"no event loop in thread `{current_thread().name}`, async feature"
                    " won't be available. Please make sure the object is initialized"
                    " in the thread with event loop."
                )
                thread_local.event_loop_checked = True

    async def __aenter__(self) -> None:
        if self._lock is None:
            raise InvalidArgumentError(
                "no event loop found in current thread, please make sure the event loop"
                " is available when the object is initialized"
            )
        await self._lock.__aenter__()

    async def __aexit__(
        self,
        exc_type: Optional[Type[BaseException]],
        exc_val: Optional[BaseException],
        exc_tb: Optional[TracebackType],
    ) -> None:
        if self._lock is None:
            raise InvalidArgumentError(
                "no event loop found in current thread, please make sure the event loop"
                " is available when the object is initialized"
            )
        await self._lock.__aexit__(exc_type, exc_val, exc_tb)
=======
def _get_qianfan_ak_sk(pop: bool = True, **kwargs: Any) -> Tuple[str, str]:
    """
    extract ak and sk from kwargs
    if not found in kwargs, will return value from global config and env variable
    if `pop` is True, remove ak and sk from kwargs
    """
    ak = _get_value_from_dict_or_var_or_env(
        kwargs, "ak", qianfan.GLOBAL_CONFIG.AK, Env.AK
    )
    sk = _get_value_from_dict_or_var_or_env(
        kwargs, "sk", qianfan.GLOBAL_CONFIG.SK, Env.SK
    )
    if ak is None or sk is None:
        raise InvalidArgumentError("ak and sk cannot be empty")
    if pop:
        # remove ak and sk from kwargs
        for key in ("ak", "sk"):
            if key in kwargs:
                del kwargs[key]
    return ak, sk
>>>>>>> ea3eb897
<|MERGE_RESOLUTION|>--- conflicted
+++ resolved
@@ -129,7 +129,28 @@
     return ak, sk
 
 
-<<<<<<< HEAD
+def _get_qianfan_ak_sk(pop: bool = True, **kwargs: Any) -> Tuple[str, str]:
+    """
+    extract ak and sk from kwargs
+    if not found in kwargs, will return value from global config and env variable
+    if `pop` is True, remove ak and sk from kwargs
+    """
+    ak = _get_value_from_dict_or_var_or_env(
+        kwargs, "ak", qianfan.GLOBAL_CONFIG.AK, Env.AK
+    )
+    sk = _get_value_from_dict_or_var_or_env(
+        kwargs, "sk", qianfan.GLOBAL_CONFIG.SK, Env.SK
+    )
+    if ak is None or sk is None:
+        raise InvalidArgumentError("ak and sk cannot be empty")
+    if pop:
+        # remove ak and sk from kwargs
+        for key in ("ak", "sk"):
+            if key in kwargs:
+                del kwargs[key]
+    return ak, sk
+
+
 class AsyncLock:
     """
     wrapper of asyncio.Lock
@@ -169,26 +190,4 @@
                 "no event loop found in current thread, please make sure the event loop"
                 " is available when the object is initialized"
             )
-        await self._lock.__aexit__(exc_type, exc_val, exc_tb)
-=======
-def _get_qianfan_ak_sk(pop: bool = True, **kwargs: Any) -> Tuple[str, str]:
-    """
-    extract ak and sk from kwargs
-    if not found in kwargs, will return value from global config and env variable
-    if `pop` is True, remove ak and sk from kwargs
-    """
-    ak = _get_value_from_dict_or_var_or_env(
-        kwargs, "ak", qianfan.GLOBAL_CONFIG.AK, Env.AK
-    )
-    sk = _get_value_from_dict_or_var_or_env(
-        kwargs, "sk", qianfan.GLOBAL_CONFIG.SK, Env.SK
-    )
-    if ak is None or sk is None:
-        raise InvalidArgumentError("ak and sk cannot be empty")
-    if pop:
-        # remove ak and sk from kwargs
-        for key in ("ak", "sk"):
-            if key in kwargs:
-                del kwargs[key]
-    return ak, sk
->>>>>>> ea3eb897
+        await self._lock.__aexit__(exc_type, exc_val, exc_tb)