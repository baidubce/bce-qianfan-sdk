# Copyright (c) 2023 Baidu, Inc. All Rights Reserved.
#
# Licensed under the Apache License, Version 2.0 (the "License");
# you may not use this file except in compliance with the License.
# You may obtain a copy of the License at
#
#     http://www.apache.org/licenses/LICENSE-2.0
#
# Unless required by applicable law or agreed to in writing, software
# distributed under the License is distributed on an "AS IS" BASIS,
# WITHOUT WARRANTIES OR CONDITIONS OF ANY KIND, either express or implied.
# See the License for the specific language governing permissions and
# limitations under the License.

"""
Library that wraps the qianfan API.
"""


from qianfan.config import AK, GLOBAL_CONFIG, SK, AccessKey, AccessToken, SecretKey
from qianfan.resources.console.finetune import FineTune
from qianfan.resources.console.model import Model
from qianfan.resources.console.service import Service
from qianfan.resources.images.text2image import Text2Image
from qianfan.resources.llm.chat_completion import ChatCompletion
from qianfan.resources.llm.completion import Completion
from qianfan.resources.llm.embedding import Embedding
from qianfan.resources.llm.plugin import Plugin
from qianfan.resources.tools.tokenizer import Tokenizer
from qianfan.resources.typing import QfMessages, QfResponse, QfRole
from qianfan.utils import disable_log, enable_log
from qianfan.version import VERSION

Role = QfRole
Messages = QfMessages
Response = QfResponse

__all__ = [
    "ChatCompletion",
    "Embedding",
    "Completion",
    "Plugin",
    "FineTune",
    "Model",
    "Service",
<<<<<<< HEAD
    "Prompt",
    "Text2Image",
=======
    "Tokenizer",
>>>>>>> 686358b0
    "AK",
    "SK",
    "Role",
    "Messages",
    "Response",
    "QfRole",
    "QfMessages",
    "QfResponse",
    "AccessToken",
    "AccessKey",
    "SecretKey",
    "GLOBAL_CONFIG",
    "disable_log",
    "enable_log",
]
__version__ = VERSION<|MERGE_RESOLUTION|>--- conflicted
+++ resolved
@@ -43,12 +43,8 @@
     "FineTune",
     "Model",
     "Service",
-<<<<<<< HEAD
-    "Prompt",
     "Text2Image",
-=======
     "Tokenizer",
->>>>>>> 686358b0
     "AK",
     "SK",
     "Role",
