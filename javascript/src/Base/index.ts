--- conflicted
+++ resolved
@@ -108,37 +108,6 @@
         stream = false
     ): Promise<Resp | AsyncIterableType> {
         // 判断当前环境，node需要鉴权，浏览器不需要鉴权（需要设置proxy的baseUrl、consoleUrl）·
-<<<<<<< HEAD
-        const env = getCurrentEnvironment();
-
-        let accessToken = this.access_token;
-        if (!accessToken || this.expires_in < Date.now() / 1000) {
-            const {access_token} = await this.getAccessToken();
-            accessToken = access_token;
-        }
-
-        const params = {
-            env,
-            type,
-            model,
-            AKPath,
-            requestBody,
-            headers: this.headers,
-            qianfanAccessKey: this.qianfanAccessKey,
-            qianfanSecretKey: this.qianfanSecretKey,
-            qianfanAk: this.qianfanAk,
-            qianfanSk: this.qianfanSk,
-            qianfanBaseUrl: this.qianfanBaseUrl,
-            qianfanConsoleApiBaseUrl: this.qianfanConsoleApiBaseUrl,
-            Endpoint: this.Endpoint,
-            accessToken,
-        };
-
-        const fetchOptions
-            = Number(this.version) === 2
-                ? await getVersion2FetchOptions(params)
-                : await getVersion1FetchOptions(params);
-=======
         const env =  getCurrentEnvironment();
         let fetchOptions;
         if (env === 'node') {
@@ -235,7 +204,6 @@
                 };
             }
         }
->>>>>>> bb367596
         try {
             const {url, ...rest} = fetchOptions;
             const resp = await this.fetchInstance.makeRequest(url, {...rest, stream});
