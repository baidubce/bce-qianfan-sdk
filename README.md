--- conflicted
+++ resolved
@@ -48,6 +48,7 @@
 + Completion 续写
 + Embedding 向量化
 + Plugin 插件调用
++ 文生图
 + SFT 大模型调优
 
 ### Chat 对话
@@ -207,6 +208,18 @@
 resp = await plugin.ado(endpoint="your_custom_endpoint", prompt="你好", stream=True)
 async for r in resp:
     print(r)
+```
+
+### 文生图
+千帆平台提供了热门的文生图功能，千帆SDK支持用户调用SDK来获取文生图结果，以快速集成多模态能力到大模型应用中。
+
+以下是一个使用
+```python
+qfg = qianfan.Text2Image()
+resp = qfg.create(prompt="Rag doll cat")
+img_data = resp["body"]["data"][0]["image"]
+
+img = Image.open(io.BytesIO(img_data))
 ```
 
 ### 大模型调优
@@ -371,20 +384,6 @@
 chat_comp = qianfan.ChatCompletion(query_per_second=0.5)
 ```
 
-<<<<<<< HEAD
-### 文生图
-千帆平台提供了热门的文生图功能，千帆SDK支持用户调用SDK来获取文生图结果，以快速集成多模态能力到大模型应用中。
-
-以下是一个使用
-```python
-qfg = qianfan.Text2Image()
-resp = qfg.create(prompt="Rag doll cat")
-img_data = resp["body"]["data"][0]["image"]
-
-img = Image.open(io.BytesIO(img_data))
-```
-
-=======
 ### Tokenizer
 
 对于大语言模型，一般有 token 长度的限制，我们提供了 `Tokenizer` 工具类，可以方便地对文本的 token 数量进行估算。
@@ -398,7 +397,6 @@
 
 目前仅支持 `ERNIE-Bot` 系列模型的估算，约为 `汉字数+单词数*1.3`。
 
->>>>>>> 686358b0
 ## License
 
 Apache-2.0